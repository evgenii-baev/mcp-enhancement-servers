#!/usr/bin/env node

import { Server } from "@modelcontextprotocol/sdk/server/index.js"
import { StdioServerTransport } from "@modelcontextprotocol/sdk/server/stdio.js"
import {
    CallToolRequestSchema,
    ListToolsRequestSchema,
    Tool,
    McpError,
    ErrorCode,
} from "@modelcontextprotocol/sdk/types.js"
// Fixed chalk import for ESM
import chalk from "chalk"
<<<<<<< HEAD
import {
    MentalModel,
    getMentalModelById,
    getAllMentalModelIds,
    formatMentalModelOutput,
} from "./src/models/mental-models.js"
import { ServerBridge } from "./src/bridge/server-bridge.js"
import { ThoughtOrchestrator } from "./src/core/thought-orchestrator.js"
import {
    ThoughtData,
    MentalModelData,
    DebuggingApproachData,
    FormattedOutput
} from './src/interfaces/server-interfaces.js'

// Импорт классов серверов
import {
    BrainstormingServer,
    FirstThoughtAdvisorServer,
    FeatureDiscussionServer,
    FeatureAnalyzerServer,
    StochasticAlgorithmServer
} from './src/servers/index.js'

// Tool Definitions
const MENTAL_MODEL_TOOL: Tool = {
    name: "mental_model",
    description: "A tool for applying structured mental models to problem-solving.",
    details: `
        This tool helps apply mental models to analyze problems systematically.
        
        ## Programming-Oriented Mental Models
        The following new mental models are available specifically for programming tasks:
        
        - **composition_vs_inheritance**: Analyze when to use object composition vs inheritance for code reuse and flexibility
        - **single_responsibility**: Apply the Single Responsibility Principle to improve code modularity and maintainability
        - **interface_segregation**: Evaluate separation of interfaces from implementations for better abstraction and testing
        - **actor_model**: Design concurrent systems using the actor model to eliminate shared state problems
        - **time_space_complexity**: Analyze algorithm efficiency in terms of time and space requirements
        
        ## How to use programming models
        When faced with programming design decisions or optimization challenges, select the appropriate model based on your specific problem:
        
        - For class/object design questions → use composition_vs_inheritance or single_responsibility
        - For API/abstraction design → use interface_segregation
        - For concurrency/parallelism issues → use actor_model
        - For algorithm performance analysis → use time_space_complexity
        
        ## Example prompt
        "Apply the single_responsibility mental model to analyze our current UserManager class that handles authentication, database access, and email notifications."
    `,
    inputSchema: {
        type: "object",
        properties: {
            modelName: {
                type: "string",
                enum: [
                    "first_principles",
                    "opportunity_cost",
                    "error_propagation",
                    "rubber_duck",
                    "pareto_principle",
                    "occams_razor",
                    "regression_to_mean",
                    "confirmation_bias",
                    "normal_distribution",
                    "sensitivity_analysis",
                    "bayes_theorem",
                    "survivorship_bias",
                    "systems_thinking",
                    "thought_experiment",
                    "hanlons_razor",
                    "proximate_ultimate_causation",
                    "zero_sum_game",
                    "loss_aversion",
                    "sunk_cost",
                    "lateral_thinking",
                    "divergent_thinking",
                    "scientific_method",
                    "decision_tree",
                    "scenario_planning",
                    "simulation",
                    "catalysis",
                    "ecosystem",
                    // New programming-oriented mental models
                    "composition_vs_inheritance",
                    "single_responsibility",
                    "interface_segregation",
                    "actor_model",
                    "time_space_complexity"
                ],
                description: "The mental model to apply. For programming problems, consider using the specialized programming models: composition_vs_inheritance, single_responsibility, interface_segregation, actor_model, or time_space_complexity."
            },
            problem: {
                type: "string",
                description: "The problem to analyze using the selected mental model. For programming models, provide specific code design or architectural challenges."
            }
        },
        required: ["modelName", "problem"]
    }
};

const DEBUGGING_APPROACH_TOOL: Tool = {
    name: "debugging_approach",
    description: "A tool for applying systematic debugging approaches to technical issues.",
    inputSchema: {
        type: "object",
        properties: {
            approachName: {
                type: "string",
                enum: [
                    "binary_search",
                    "reverse_engineering",
                    "divide_conquer",
                    "backtracking",
                    "cause_elimination",
                    "program_slicing"
                ],
                description: "The debugging methodology to apply (binary_search, reverse_engineering, divide_conquer, backtracking, cause_elimination, program_slicing)"
            },
            issue: {
                type: "string",
                description: "Description of the problem to be debugged"
            },
            steps: {
                type: "array",
                items: { type: "string" },
                description: "Specific actions taken or recommended to isolate and resolve the issue"
            },
            findings: {
                type: "string",
                description: "Observations and patterns discovered during the debugging process"
            },
            resolution: {
                type: "string",
                description: "The solution that fixed the problem, including explanation of root cause"
            }
        },
        required: ["approachName", "issue"]
    }
};

const SEQUENTIAL_THINKING_TOOL: Tool = {
    name: "sequential_thinking",
    description: "A tool for dynamic and reflective problem-solving through sequential thoughts.",
    inputSchema: {
        type: "object",
        properties: {
            thought: {
                type: "string",
                description: "The current thought or reasoning step"
            },
            thoughtNumber: {
                type: "integer",
                minimum: 1,
                description: "The sequential number of the current thought (starting from 1)"
            },
            totalThoughts: {
                type: "integer",
                minimum: 1,
                description: "The estimated total number of thoughts needed"
            },
            nextThoughtNeeded: {
                type: "boolean",
                description: "Whether additional thoughts are needed to complete the reasoning"
            },
            isRevision: {
                type: "boolean",
                description: "Whether this thought is a revision of a previous thought"
            },
            revisesThought: {
                type: "integer",
                minimum: 1,
                description: "Number of the thought being revised with new information"
            },
            branchFromThought: {
                type: "integer",
                minimum: 1,
                description: "Number of the thought from which to create an alternative reasoning path"
            },
            branchId: {
                type: "string",
                description: "Identifier for the current reasoning branch"
            },
            needsMoreThoughts: {
                type: "boolean",
                description: "Indicates if additional thoughts would be helpful beyond the initial estimate"
            }
        },
        required: ["thought", "nextThoughtNeeded", "thoughtNumber", "totalThoughts"]
    }
};

const BRAINSTORMING_TOOL: Tool = {
    name: "brainstorming",
    description: "A tool for facilitating structured brainstorming sessions.",
    details: `
    This tool guides you through a systematic brainstorming process, from preparation to action planning,
    helping generate, refine, evaluate, and implement ideas effectively. 
    
    Features:
    - Structured phase-based approach to brainstorming
    - Persistent sessions for ongoing brainstorming
    - Idea management with categories, voting, and action planning
    - Guidance specific to each phase of the process
    
    Use for: Brainstorming, exploring possibilities, creative problem-solving.
    `,
    inputSchema: {
        type: "object",
        properties: {
            sessionId: {
                type: "string",
                description: "Identifier for an existing brainstorming session. Use this to continue a previously started session, allowing for persistent brainstorming across multiple interactions."
            },
            topic: {
                type: "string",
                description: "The main subject or problem for brainstorming. Be specific enough to focus ideation but broad enough to allow creative solutions. Required when creating a new session."
            },
            phase: {
                type: "string",
                enum: ["preparation", "ideation", "clarification", "evaluation", "selection", "action_planning"],
                description: "Current phase of the brainstorming process. Progress through phases in sequence: preparation → ideation → clarification → evaluation → selection → action_planning."
            },
            newIdea: {
                type: "string",
                description: "A new idea to add to the session during the ideation phase. Should be clear, concise, and relevant to the brainstorming topic."
            },
            ideas: {
                type: "array",
                items: {
                    type: "object",
                    properties: {
                        id: { type: "string" },
                        text: { type: "string" },
                        category: { type: "string" },
                        votes: { type: "number" },
                        selected: { type: "boolean" },
                        actions: {
                            type: "array",
                            items: { type: "string" }
                        }
                    },
                    required: ["text"]
                },
                description: "Collection of generated ideas for the brainstorming session. Grows during the ideation phase and gets refined in later phases."
            },
            ideaId: {
                type: "string",
                description: "Identifier for a specific idea, used when categorizing, voting for, selecting, or adding actions to an idea."
            },
            category: {
                type: "string",
                description: "Category name for grouping related ideas during the clarification phase. Helps organize ideas by theme or type."
            },
            voteForIdea: {
                type: "string",
                description: "ID of an idea to vote for during the evaluation phase. More votes indicate higher group preference."
            },
            selectIdea: {
                type: "string",
                description: "ID of an idea to mark as selected during the selection phase. Selected ideas move forward to action planning."
            },
            action: {
                type: "string",
                description: "Action step to add to a selected idea during the action planning phase. Should be specific and actionable."
            },
            constraints: {
                type: "array",
                items: { type: "string" },
                description: "Limitations or requirements to consider during brainstorming. Helps focus ideation on practical solutions that meet specific criteria."
            },
            participants: {
                type: "array",
                items: { type: "string" },
                description: "People involved in the brainstorming session. Tracking participants helps ensure diverse perspectives and assign responsibilities."
            },
            currentStep: {
                type: "number",
                description: "Current step in the brainstorming process. Helps track progress within each phase of the session."
            },
            totalSteps: {
                type: "number",
                description: "Total number of steps in the brainstorming process. Provides context for how far along the session has progressed."
            }
        }
    }
};

const STOCHASTIC_ALGORITHM_TOOL: Tool = {
    name: "stochastic_algorithm",
    description: "A tool for applying stochastic algorithms to decision-making problems.",
    details: `
    This tool applies probabilistic algorithms to help with decision-making under uncertainty or randomness.
    
    Available Algorithms:
    - Markov Decision Processes (MDP): Optimize policies over sequences of decisions
    - Monte Carlo Tree Search (MCTS): Explore decision spaces by simulating future actions
    - Multi-Armed Bandit: Balance exploration vs exploitation in action selection
    - Bayesian Optimization: Optimize decisions using probabilistic inference
    - Hidden Markov Models (HMM): Infer hidden states affecting decision outcomes
    
    Each algorithm helps navigate uncertainty through different statistical approaches.
    
    Use for: Decision optimization, sequential planning, exploration vs exploitation tradeoffs.
    `,
    inputSchema: {
        type: "object",
        properties: {
            algorithm: {
                type: "string",
                enum: ["mdp", "mcts", "bandit", "bayesian", "hmm"],
                description: "The stochastic algorithm to apply. Each algorithm is suited to different types of decision problems."
            },
            problem: {
                type: "string",
                description: "The decision problem to solve. Describe the uncertainty, options, and desired outcome."
            },
            parameters: {
                type: "object",
                description: "Algorithm-specific parameters for customization. Each algorithm has its own parameter set."
            },
            result: {
                type: "string",
                description: "Optional result from algorithm application, typically filled in response."
            }
        },
        required: ["algorithm", "problem", "parameters"]
    }
};

const FIRST_THOUGHT_ADVISOR_TOOL: Tool = {
    name: "first_thought_advisor",
    description: "A tool that intelligently recommends the optimal mental model or algorithm for any problem.",
    inputSchema: {
        type: "object",
        properties: {
            problem: {
                type: "string",
                description: "The specific problem or challenge that requires analysis. Be detailed and precise to receive the most relevant mental model recommendation."
            },
            goal: {
                type: "string",
                description: "The specific outcome or objective you're trying to achieve. A clear goal statement helps focus recommendations on solutions that directly address your desired end result."
            },
            domain: {
                type: "string",
                description: "The field or context in which the problem exists (e.g., 'software engineering', 'machine learning', 'business strategy'). This helps tailor recommendations to domain-specific approaches."
            },
            complexity: {
                type: "string",
                description: "Assessment of problem difficulty on a scale from 'low' to 'high'. This helps calibrate the sophistication level of the recommended mental models."
            },
            constraints: {
                type: "array",
                items: { type: "string" },
                description: "Any limitations, boundaries, or requirements that affect potential solutions. Each constraint should be expressed as a separate array element."
            },
            previousApproaches: {
                type: "array",
                items: { type: "string" },
                description: "Methods or strategies already attempted, allowing the advisor to suggest novel alternatives. Each approach should be listed as a separate array element."
            }
        },
        required: ["problem"]
    }
};

const FEATURE_DISCUSSION_TOOL: Tool = {
    name: "feature_discussion",
    description: "Start a new feature discussion",
    inputSchema: {
        type: "object",
        properties: {
            featureId: {
                type: "string",
                description: "Identifier for the feature being discussed"
            },
            response: {
                type: "string",
                description: "Your response to the current prompt about the feature"
            }
        },
        required: ["featureId", "response"]
    }
};

const FEATURE_ANALYZER_TOOL: Tool = {
    name: "feature_analyzer",
    description: "Analyze a feature",
    inputSchema: {
        type: "object",
        properties: {
            featureName: {
                type: "string",
                description: "The name of the feature to analyze"
            },
            featureDescription: {
                type: "string",
                description: "Detailed description of the feature's purpose, functionality, and requirements"
            }
        },
        required: ["featureName"]
    }
};

const MODEL_SELECTOR_TOOL: Tool = {
    name: "model_selector",
    description: "Helps select the optimal architecture, design pattern, algorithm, or data structure for programming tasks.",
    details: `
        ## When to use
        - At the beginning of project design, when choosing an application architecture
        - When solving a specific problem that requires an appropriate design pattern
        - When selecting the most efficient algorithm for data processing
        - When choosing the optimal data structure for storing and accessing information
        - For comparing different approaches to solving the same task
        - When refactoring existing code and need guidance on better structures

        ## Categories of models
        This tool can recommend models from different categories:
        - **Architecture Models**: Microservices, Monolithic, Serverless, MVC, MVVM, Clean Architecture
        - **Design Patterns**: Factory, Singleton, Observer, Strategy, Decorator, etc.
        - **Algorithms**: Sorting (QuickSort, MergeSort), Searching (Binary Search, DFS/BFS), Graph algorithms
        - **Data Structures**: Arrays, LinkedLists, Trees, Graphs, HashMaps, Queues, Stacks
        - **Programming Paradigms**: OOP, Functional, Reactive, Event-driven
        - **Concurrency Models**: Threads, Actors, CSP, STM

        ## Example scenarios
        - Developing a scalable web application with high traffic
        - Implementing dynamic object creation based on configuration
        - Efficient sorting and searching in large datasets
        - Designing a cache with fast lookups and automatic expiration
        - Creating a system that needs to handle multiple types of notifications
        - Implementing a plugin architecture for extensibility

        ## Best practices
        - Provide detailed task descriptions for more accurate recommendations
        - Specify context, constraints, and preferences for more relevant results
        - Use this tool in early design phases to choose the optimal approach
        - Consider the trade-offs highlighted in the recommendations
        - For algorithms, describe the size and characteristics of your data
        - For architectures, mention scale, team size, and deployment considerations
        - Try comparing multiple models to understand trade-offs better

        ## Interpreting results
        The tool provides:
        - Top recommendations with explanations of why they match your needs
        - Pros and cons of each recommended approach
        - Complexity assessment (time/space for algorithms)
        - Common use cases where the model excels
        - Implementation considerations 
        - Alternatives to consider

        ## Integration
        Use this tool when users need help with software architecture, algorithm selection, or design patterns.
        For example:
        - When a user asks "What's the best way to structure my e-commerce app?"
        - When a user needs to choose between different sorting algorithms
        - When deciding on a pattern for implementing a feature with multiple variations
        - When a user mentions "I need to improve my application's performance" (suggest appropriate patterns)
        - When a user is deciding between different architectural approaches
    `,
    inputSchema: {
        type: "object",
        properties: {
            task: {
                type: "string",
                description: "The specific programming task or problem that requires a model/approach recommendation"
            },
            context: {
                type: "string",
                description: "Additional context about the project, environment, or requirements"
            },
            constraints: {
                type: "array",
                items: { type: "string" },
                description: "Any limitations or requirements that might affect the choice of model/approach"
            },
            preferences: {
                type: "array",
                items: { type: "string" },
                description: "Desired qualities or characteristics that the selected model/approach should have"
            },
            language: {
                type: "string",
                description: "Programming language being used (to provide language-specific recommendations)"
            },
            projectScale: {
                type: "string",
                description: "Size of the project (Small, Medium, Large, Enterprise) to influence architectural recommendations"
            }
        },
        required: ["task"]
    }
};

// Server Classes
class MentalModelServer {
    private validateModelData(input: unknown): { modelName: string; problem: string } {
        const data = input as Record<string, unknown>

        if (!data.modelName || typeof data.modelName !== "string") {
            throw new Error("Invalid modelName: must be a string")
        }
        if (!data.problem || typeof data.problem !== "string") {
            throw new Error("Invalid problem: must be a string")
        }

        return {
            modelName: data.modelName,
            problem: data.problem,
        }
    }

    public processModel(input: unknown): FormattedOutput {
        try {
            const { modelName, problem } = this.validateModelData(input)
            const model = getMentalModelById(modelName)

            if (!model) {
                throw new Error(`Mental model '${modelName}' not found`)
            }

            // Create a copy of the model with the current problem
            const modelWithProblem: MentalModel = {
                ...model,
                definition: `Problem: ${problem}\n${model.definition}`,
            }

            const formattedOutput = formatMentalModelOutput(modelWithProblem)
            console.error(formattedOutput)

            return {
                content: [
                    {
                        type: "text",
                        text: JSON.stringify(
                            {
                                modelName: model.name,
                                status: "success",
                                hasSteps: model.steps.length > 0,
                                problem,
                            },
                            null,
                            2
                        ),
                    },
                ],
            }
        } catch (error) {
            return {
                content: [
                    {
                        type: "text",
                        text: JSON.stringify(
                            {
                                error: error instanceof Error ? error.message : String(error),
                                status: "failed",
                            },
                            null,
                            2
                        ),
                    },
                ],
                isError: true,
            }
        }
    }
}

class DebuggingApproachServer {
    private validateApproachData(input: unknown): DebuggingApproachData {
        const data = input as Record<string, unknown>

        if (!data.approachName || typeof data.approachName !== "string") {
            throw new Error("Invalid approachName: must be a string")
        }
        if (!data.issue || typeof data.issue !== "string") {
            throw new Error("Invalid issue: must be a string")
        }

        return {
            approachName: data.approachName,
            issue: data.issue,
            steps: Array.isArray(data.steps) ? data.steps.map(String) : [],
            findings: typeof data.findings === "string" ? data.findings : "",
            resolution: typeof data.resolution === "string" ? data.resolution : "",
        }
    }

    private formatApproachOutput(approachData: DebuggingApproachData): string {
        const { approachName, issue, steps, findings, resolution } = approachData
        const border = "─".repeat(Math.max(approachName.length + 25, issue.length + 4))

        return `
┌${border}┐
│ 🔍 Debugging Approach: ${approachName.padEnd(border.length - 21)} │
├${border}┤
│ Issue: ${issue.padEnd(border.length - 8)} │
├${border}┤
│ Steps:${" ".repeat(border.length - 7)} │
${steps.map((step) => `│ • ${step.padEnd(border.length - 4)} │`).join("\n")}
├${border}┤
│ Findings: ${findings.padEnd(border.length - 11)} │
├${border}┤
│ Resolution: ${resolution.padEnd(border.length - 12)} │
└${border}┘`
    }

    public processApproach(input: unknown): FormattedOutput {
        try {
            const validatedInput = this.validateApproachData(input)
            const formattedOutput = this.formatApproachOutput(validatedInput)
            console.error(formattedOutput)

            return {
                content: [
                    {
                        type: "text",
                        text: JSON.stringify(
                            {
                                approachName: validatedInput.approachName,
                                status: "success",
                                hasSteps: validatedInput.steps.length > 0,
                                hasResolution: !!validatedInput.resolution,
                            },
                            null,
                            2
                        ),
                    },
                ],
            }
        } catch (error) {
            return {
                content: [
                    {
                        type: "text",
                        text: JSON.stringify(
                            {
                                error: error instanceof Error ? error.message : String(error),
                                status: "failed",
                            },
                            null,
                            2
                        ),
                    },
                ],
                isError: true,
            }
        }
    }
}

class SequentialThinkingServer {
    private thoughtHistory: ThoughtData[] = []
    private branches: Record<string, ThoughtData[]> = {}

    private validateThoughtData(input: unknown): ThoughtData {
        const data = input as Record<string, unknown>

        if (!data.thought || typeof data.thought !== "string") {
            throw new Error("Invalid thought: must be a string")
        }
        if (!data.thoughtNumber || typeof data.thoughtNumber !== "number") {
            throw new Error("Invalid thoughtNumber: must be a number")
        }
        if (!data.totalThoughts || typeof data.totalThoughts !== "number") {
            throw new Error("Invalid totalThoughts: must be a number")
        }
        if (typeof data.nextThoughtNeeded !== "boolean") {
            throw new Error("Invalid nextThoughtNeeded: must be a boolean")
        }

        return {
            thought: data.thought,
            thoughtNumber: data.thoughtNumber,
            totalThoughts: data.totalThoughts,
            nextThoughtNeeded: data.nextThoughtNeeded,
            isRevision: data.isRevision as boolean | undefined,
            revisesThought: data.revisesThought as number | undefined,
            branchFromThought: data.branchFromThought as number | undefined,
            branchId: data.branchId as string | undefined,
            needsMoreThoughts: data.needsMoreThoughts as boolean | undefined,
        }
=======

// Import tools and servers from their respective modules
import {
    MENTAL_MODEL_TOOL,
    DEBUGGING_APPROACH_TOOL,
    SEQUENTIAL_THINKING_TOOL,
    BRAINSTORMING_TOOL,
    MODEL_SELECTOR_TOOL
} from "./src/tools/index.js"

import {
    MentalModelServer,
    DebuggingApproachServer,
    SequentialThinkingServer,
    BrainstormingServer,
    ModelSelectorServer
} from "./src/servers/index.js"

// Create server instances
const mentalModelServer = new MentalModelServer()
const debuggingApproachServer = new DebuggingApproachServer()
const sequentialThinkingServer = new SequentialThinkingServer()
const brainstormingServer = new BrainstormingServer()
const modelSelectorServer = new ModelSelectorServer()

// Create MCP server
const server = new Server(
    {
        name: "sequential-thinking-server",
        version: "0.2.0",
    },
    {
        capabilities: {
            tools: {
                "sequential_thinking": SEQUENTIAL_THINKING_TOOL,
                "mental_model": MENTAL_MODEL_TOOL,
                "debugging_approach": DEBUGGING_APPROACH_TOOL,
                "brainstorming": BRAINSTORMING_TOOL,
                "model_selector": MODEL_SELECTOR_TOOL,
            },
        },
>>>>>>> 4baf62a3
    }
)

<<<<<<< HEAD
    private formatThought(thoughtData: ThoughtData): string {
        const { thought, thoughtNumber, totalThoughts, nextThoughtNeeded } = thoughtData
        const border = "─".repeat(Math.max(50, Math.min(80, thought.length)))

        let header = `Thought ${thoughtNumber}/${totalThoughts}`
        if (thoughtData.isRevision) {
            header += ` (Revision of Thought ${thoughtData.revisesThought})`
        } else if (thoughtData.branchId) {
            header += ` (Branch: ${thoughtData.branchId}, from Thought ${thoughtData.branchFromThought})`
        }

        return `
┌${border}┐
│ ${header.padEnd(border.length - 2)} │
├${border}┤
${this.wrapText(thought, border.length - 4).map((line) => `│ ${line.padEnd(border.length - 2)} │`).join("\n")}
├${border}┤
│ ${nextThoughtNeeded ? "✓ Needs next thought" : "✗ Complete"} ${" ".repeat(border.length - 23)} │
└${border}┘`
    }

    private wrapText(text: string, maxLength: number): string[] {
        const words = text.split(" ")
        const lines: string[] = []
        let currentLine = ""

        for (const word of words) {
            if (currentLine.length + word.length + 1 <= maxLength) {
                currentLine += (currentLine ? " " : "") + word
            } else {
                lines.push(currentLine)
                currentLine = word
            }
        }

        if (currentLine) {
            lines.push(currentLine)
        }

        return lines
    }

    public processThought(input: unknown): FormattedOutput {
        try {
            const thoughtData = this.validateThoughtData(input)
            const { thoughtNumber, branchId, isRevision, revisesThought } = thoughtData

            // Handle branches
            if (branchId) {
                if (!this.branches[branchId]) {
                    this.branches[branchId] = []
                }

                // If this is a revision, update the existing thought in the branch
                if (isRevision && revisesThought) {
                    const thoughtIndex = this.branches[branchId].findIndex(
                        (t) => t.thoughtNumber === revisesThought
                    )
                    if (thoughtIndex >= 0) {
                        this.branches[branchId][thoughtIndex] = thoughtData
                    } else {
                        this.branches[branchId].push(thoughtData)
                    }
                } else {
                    this.branches[branchId].push(thoughtData)
                }
            } else {
                // Handle main thought history
                // If this is a revision, update the existing thought
                if (isRevision && revisesThought) {
                    const thoughtIndex = this.thoughtHistory.findIndex(
                        (t) => t.thoughtNumber === revisesThought
                    )
                    if (thoughtIndex >= 0) {
                        this.thoughtHistory[thoughtIndex] = thoughtData
                    } else {
                        this.thoughtHistory.push(thoughtData)
                    }
                } else {
                    this.thoughtHistory.push(thoughtData)
                }
            }

            const formattedOutput = this.formatThought(thoughtData)
            console.error(formattedOutput)

            return {
                content: [
                    {
                        type: "text",
                        text: JSON.stringify(
                            {
                                thoughtNumber,
                                totalThoughts: thoughtData.totalThoughts,
                                nextThoughtNeeded: thoughtData.nextThoughtNeeded,
                                branches: Object.keys(this.branches),
                                thoughtHistoryLength: this.thoughtHistory.length,
                            },
                            null,
                            2
                        ),
                    },
                ],
            }
        } catch (error) {
            return {
                content: [
                    {
                        type: "text",
                        text: JSON.stringify(
                            {
                                error: error instanceof Error ? error.message : String(error),
                                status: "failed",
                            },
                            null,
                            2
                        ),
                    },
                ],
                isError: true,
            }
        }
    }
}

// Класс для выбора модели
class ModelSelectorServer {
    public processModelSelection(input: unknown): FormattedOutput {
        try {
            // Обработка запроса на выбор модели
            return {
                content: [
                    {
                        type: 'text',
                        text: `Processed model selection: ${JSON.stringify(input)}`
                    }
                ]
            };
        } catch (error) {
            return {
                content: [
                    {
                        type: 'text',
                        text: `Error processing model selection: ${error instanceof Error ? error.message : String(error)}`
                    }
                ],
                isError: true
            };
        }
    }
}

// Server Instances
const modelServer = new MentalModelServer()
const debuggingServer = new DebuggingApproachServer()
const thinkingServer = new SequentialThinkingServer()
const brainstormingServer = new BrainstormingServer()
const stochasticAlgorithmServer = new StochasticAlgorithmServer()
const firstThoughtAdvisorServer = new FirstThoughtAdvisorServer()
const featureDiscussionServer = new FeatureDiscussionServer()
const featureAnalyzerServer = new FeatureAnalyzerServer()
const modelSelectorServer = new ModelSelectorServer()

const server = new Server(
    {
        name: "clear-thought-server",
        version: "0.3.0",
    },
    {
        capabilities: {
            tools: {
                // 1. Инструменты для начального анализа и выбора подхода
                "first_thought_advisor": FIRST_THOUGHT_ADVISOR_TOOL,  // Помощь в выборе начального подхода
                "model_selector": MODEL_SELECTOR_TOOL,  // Выбор оптимальной модели для задачи

                // 2. Базовые инструменты структурированного мышления
                "sequential_thinking": SEQUENTIAL_THINKING_TOOL,  // Основа последовательного мышления
                "mental_model": MENTAL_MODEL_TOOL,  // Применение ментальных моделей
                "debugging_approach": DEBUGGING_APPROACH_TOOL,  // Подходы к отладке

                // 3. Инструменты для генерации и оптимизации решений
                "brainstorming": BRAINSTORMING_TOOL,  // Структурированный мозговой штурм
                "stochastic_algorithm": STOCHASTIC_ALGORITHM_TOOL,  // Стохастические алгоритмы

                // 4. Инструменты для работы с функциями и требованиями
                "feature_discussion": FEATURE_DISCUSSION_TOOL,  // Обсуждение функций
                "feature_analyzer": FEATURE_ANALYZER_TOOL  // Анализ функций
            },
        },
    }
)

// Request Handlers
server.setRequestHandler(ListToolsRequestSchema, async () => ({
    tools: [
        // 1. Инструменты для начального анализа и выбора подхода
        FIRST_THOUGHT_ADVISOR_TOOL,  // Помощь в выборе начального подхода
        MODEL_SELECTOR_TOOL,  // Выбор оптимальной модели для задачи

        // 2. Базовые инструменты структурированного мышления
        SEQUENTIAL_THINKING_TOOL,  // Основа последовательного мышления
        MENTAL_MODEL_TOOL,  // Применение ментальных моделей
        DEBUGGING_APPROACH_TOOL,  // Подходы к отладке

        // 3. Инструменты для генерации и оптимизации решений
        BRAINSTORMING_TOOL,  // Структурированный мозговой штурм
        STOCHASTIC_ALGORITHM_TOOL,  // Стохастические алгоритмы

        // 4. Инструменты для работы с функциями и требованиями
        FEATURE_DISCUSSION_TOOL,  // Обсуждение функций
        FEATURE_ANALYZER_TOOL  // Анализ функций
    ],
}))

server.setRequestHandler(CallToolRequestSchema, async (request) => {
    const { name, arguments: params } = request.params

    try {
        switch (name) {
            case "mental_model":
                return modelServer.processModel(params)
            case "debugging_approach":
                return debuggingServer.processApproach(params)
            case "sequential_thinking":
                return thinkingServer.processThought(params)
            case "brainstorming":
                return brainstormingServer.processBrainstorming(params)
            case "stochastic_algorithm":
                return stochasticAlgorithmServer.processAlgorithm(params)
            case "first_thought_advisor":
                return firstThoughtAdvisorServer.processAdvice(params)
            case "feature_discussion":
                return featureDiscussionServer.processDiscussion(params)
            case "feature_analyzer":
                return featureAnalyzerServer.processAnalysis(params)
            case "model_selector":
                return modelSelectorServer.processModelSelection(params)
            default:
                throw new McpError(
                    ErrorCode.MethodNotFound,
                    `Unknown tool: ${name}`
                )
        }
    } catch (error) {
        console.error(`Error processing ${name} request:`, error)
        throw error
    }
=======
// Request Handlers
server.setRequestHandler(ListToolsRequestSchema, async () => ({
    tools: [
        MENTAL_MODEL_TOOL,
        DEBUGGING_APPROACH_TOOL,
        SEQUENTIAL_THINKING_TOOL,
        BRAINSTORMING_TOOL,
        MODEL_SELECTOR_TOOL
    ],
}))

server.setRequestHandler(CallToolRequestSchema, async (request) => {
    const { name, arguments: params } = request.params

    try {
        switch (name) {
            case "mental_model":
                return mentalModelServer.processModel(params)
            case "debugging_approach":
                return debuggingApproachServer.processApproach(params)
            case "sequential_thinking":
                return sequentialThinkingServer.processThought(params)
            case "brainstorming":
                return brainstormingServer.processBrainstorming(params)
            case "model_selector":
                return modelSelectorServer.processModelSelection(params)
            default:
                throw new McpError(
                    ErrorCode.MethodNotFound,
                    `Unknown tool: ${name}`
                )
        }
    } catch (error) {
        console.error(chalk.red(`Error processing ${name}:`), error)
        throw new McpError(
            ErrorCode.InternalError,
            error instanceof Error ? error.message : String(error)
        )
    }
>>>>>>> 4baf62a3
})

// Start the server
async function runServer() {
    const transport = new StdioServerTransport()
    await server.connect(transport)
    console.error("Sequential Thinking MCP Server running on stdio")
}

runServer().catch((error) => {
    console.error("Fatal error running server:", error)
    process.exit(1)
<<<<<<< HEAD
})

/**
 * Список доступных API
 */
export {
    // Расширенные серверы
    FirstThoughtAdvisorServer,
    FeatureDiscussionServer,
    FeatureAnalyzerServer,

    // Базовые серверы
    MentalModelServer,
    SequentialThinkingServer,
    BrainstormingServer,
    DebuggingApproachServer,
    StochasticAlgorithmServer,

    // Вспомогательные данные
    ThoughtData,
    MentalModelData,
    DebuggingApproachData,
}
=======
})
>>>>>>> 4baf62a3
<|MERGE_RESOLUTION|>--- conflicted
+++ resolved
@@ -11,7 +11,6 @@
 } from "@modelcontextprotocol/sdk/types.js"
 // Fixed chalk import for ESM
 import chalk from "chalk"
-<<<<<<< HEAD
 import {
     MentalModel,
     getMentalModelById,
@@ -27,678 +26,7 @@
     FormattedOutput
 } from './src/interfaces/server-interfaces.js'
 
-// Импорт классов серверов
-import {
-    BrainstormingServer,
-    FirstThoughtAdvisorServer,
-    FeatureDiscussionServer,
-    FeatureAnalyzerServer,
-    StochasticAlgorithmServer
-} from './src/servers/index.js'
-
-// Tool Definitions
-const MENTAL_MODEL_TOOL: Tool = {
-    name: "mental_model",
-    description: "A tool for applying structured mental models to problem-solving.",
-    details: `
-        This tool helps apply mental models to analyze problems systematically.
-        
-        ## Programming-Oriented Mental Models
-        The following new mental models are available specifically for programming tasks:
-        
-        - **composition_vs_inheritance**: Analyze when to use object composition vs inheritance for code reuse and flexibility
-        - **single_responsibility**: Apply the Single Responsibility Principle to improve code modularity and maintainability
-        - **interface_segregation**: Evaluate separation of interfaces from implementations for better abstraction and testing
-        - **actor_model**: Design concurrent systems using the actor model to eliminate shared state problems
-        - **time_space_complexity**: Analyze algorithm efficiency in terms of time and space requirements
-        
-        ## How to use programming models
-        When faced with programming design decisions or optimization challenges, select the appropriate model based on your specific problem:
-        
-        - For class/object design questions → use composition_vs_inheritance or single_responsibility
-        - For API/abstraction design → use interface_segregation
-        - For concurrency/parallelism issues → use actor_model
-        - For algorithm performance analysis → use time_space_complexity
-        
-        ## Example prompt
-        "Apply the single_responsibility mental model to analyze our current UserManager class that handles authentication, database access, and email notifications."
-    `,
-    inputSchema: {
-        type: "object",
-        properties: {
-            modelName: {
-                type: "string",
-                enum: [
-                    "first_principles",
-                    "opportunity_cost",
-                    "error_propagation",
-                    "rubber_duck",
-                    "pareto_principle",
-                    "occams_razor",
-                    "regression_to_mean",
-                    "confirmation_bias",
-                    "normal_distribution",
-                    "sensitivity_analysis",
-                    "bayes_theorem",
-                    "survivorship_bias",
-                    "systems_thinking",
-                    "thought_experiment",
-                    "hanlons_razor",
-                    "proximate_ultimate_causation",
-                    "zero_sum_game",
-                    "loss_aversion",
-                    "sunk_cost",
-                    "lateral_thinking",
-                    "divergent_thinking",
-                    "scientific_method",
-                    "decision_tree",
-                    "scenario_planning",
-                    "simulation",
-                    "catalysis",
-                    "ecosystem",
-                    // New programming-oriented mental models
-                    "composition_vs_inheritance",
-                    "single_responsibility",
-                    "interface_segregation",
-                    "actor_model",
-                    "time_space_complexity"
-                ],
-                description: "The mental model to apply. For programming problems, consider using the specialized programming models: composition_vs_inheritance, single_responsibility, interface_segregation, actor_model, or time_space_complexity."
-            },
-            problem: {
-                type: "string",
-                description: "The problem to analyze using the selected mental model. For programming models, provide specific code design or architectural challenges."
-            }
-        },
-        required: ["modelName", "problem"]
-    }
-};
-
-const DEBUGGING_APPROACH_TOOL: Tool = {
-    name: "debugging_approach",
-    description: "A tool for applying systematic debugging approaches to technical issues.",
-    inputSchema: {
-        type: "object",
-        properties: {
-            approachName: {
-                type: "string",
-                enum: [
-                    "binary_search",
-                    "reverse_engineering",
-                    "divide_conquer",
-                    "backtracking",
-                    "cause_elimination",
-                    "program_slicing"
-                ],
-                description: "The debugging methodology to apply (binary_search, reverse_engineering, divide_conquer, backtracking, cause_elimination, program_slicing)"
-            },
-            issue: {
-                type: "string",
-                description: "Description of the problem to be debugged"
-            },
-            steps: {
-                type: "array",
-                items: { type: "string" },
-                description: "Specific actions taken or recommended to isolate and resolve the issue"
-            },
-            findings: {
-                type: "string",
-                description: "Observations and patterns discovered during the debugging process"
-            },
-            resolution: {
-                type: "string",
-                description: "The solution that fixed the problem, including explanation of root cause"
-            }
-        },
-        required: ["approachName", "issue"]
-    }
-};
-
-const SEQUENTIAL_THINKING_TOOL: Tool = {
-    name: "sequential_thinking",
-    description: "A tool for dynamic and reflective problem-solving through sequential thoughts.",
-    inputSchema: {
-        type: "object",
-        properties: {
-            thought: {
-                type: "string",
-                description: "The current thought or reasoning step"
-            },
-            thoughtNumber: {
-                type: "integer",
-                minimum: 1,
-                description: "The sequential number of the current thought (starting from 1)"
-            },
-            totalThoughts: {
-                type: "integer",
-                minimum: 1,
-                description: "The estimated total number of thoughts needed"
-            },
-            nextThoughtNeeded: {
-                type: "boolean",
-                description: "Whether additional thoughts are needed to complete the reasoning"
-            },
-            isRevision: {
-                type: "boolean",
-                description: "Whether this thought is a revision of a previous thought"
-            },
-            revisesThought: {
-                type: "integer",
-                minimum: 1,
-                description: "Number of the thought being revised with new information"
-            },
-            branchFromThought: {
-                type: "integer",
-                minimum: 1,
-                description: "Number of the thought from which to create an alternative reasoning path"
-            },
-            branchId: {
-                type: "string",
-                description: "Identifier for the current reasoning branch"
-            },
-            needsMoreThoughts: {
-                type: "boolean",
-                description: "Indicates if additional thoughts would be helpful beyond the initial estimate"
-            }
-        },
-        required: ["thought", "nextThoughtNeeded", "thoughtNumber", "totalThoughts"]
-    }
-};
-
-const BRAINSTORMING_TOOL: Tool = {
-    name: "brainstorming",
-    description: "A tool for facilitating structured brainstorming sessions.",
-    details: `
-    This tool guides you through a systematic brainstorming process, from preparation to action planning,
-    helping generate, refine, evaluate, and implement ideas effectively. 
-    
-    Features:
-    - Structured phase-based approach to brainstorming
-    - Persistent sessions for ongoing brainstorming
-    - Idea management with categories, voting, and action planning
-    - Guidance specific to each phase of the process
-    
-    Use for: Brainstorming, exploring possibilities, creative problem-solving.
-    `,
-    inputSchema: {
-        type: "object",
-        properties: {
-            sessionId: {
-                type: "string",
-                description: "Identifier for an existing brainstorming session. Use this to continue a previously started session, allowing for persistent brainstorming across multiple interactions."
-            },
-            topic: {
-                type: "string",
-                description: "The main subject or problem for brainstorming. Be specific enough to focus ideation but broad enough to allow creative solutions. Required when creating a new session."
-            },
-            phase: {
-                type: "string",
-                enum: ["preparation", "ideation", "clarification", "evaluation", "selection", "action_planning"],
-                description: "Current phase of the brainstorming process. Progress through phases in sequence: preparation → ideation → clarification → evaluation → selection → action_planning."
-            },
-            newIdea: {
-                type: "string",
-                description: "A new idea to add to the session during the ideation phase. Should be clear, concise, and relevant to the brainstorming topic."
-            },
-            ideas: {
-                type: "array",
-                items: {
-                    type: "object",
-                    properties: {
-                        id: { type: "string" },
-                        text: { type: "string" },
-                        category: { type: "string" },
-                        votes: { type: "number" },
-                        selected: { type: "boolean" },
-                        actions: {
-                            type: "array",
-                            items: { type: "string" }
-                        }
-                    },
-                    required: ["text"]
-                },
-                description: "Collection of generated ideas for the brainstorming session. Grows during the ideation phase and gets refined in later phases."
-            },
-            ideaId: {
-                type: "string",
-                description: "Identifier for a specific idea, used when categorizing, voting for, selecting, or adding actions to an idea."
-            },
-            category: {
-                type: "string",
-                description: "Category name for grouping related ideas during the clarification phase. Helps organize ideas by theme or type."
-            },
-            voteForIdea: {
-                type: "string",
-                description: "ID of an idea to vote for during the evaluation phase. More votes indicate higher group preference."
-            },
-            selectIdea: {
-                type: "string",
-                description: "ID of an idea to mark as selected during the selection phase. Selected ideas move forward to action planning."
-            },
-            action: {
-                type: "string",
-                description: "Action step to add to a selected idea during the action planning phase. Should be specific and actionable."
-            },
-            constraints: {
-                type: "array",
-                items: { type: "string" },
-                description: "Limitations or requirements to consider during brainstorming. Helps focus ideation on practical solutions that meet specific criteria."
-            },
-            participants: {
-                type: "array",
-                items: { type: "string" },
-                description: "People involved in the brainstorming session. Tracking participants helps ensure diverse perspectives and assign responsibilities."
-            },
-            currentStep: {
-                type: "number",
-                description: "Current step in the brainstorming process. Helps track progress within each phase of the session."
-            },
-            totalSteps: {
-                type: "number",
-                description: "Total number of steps in the brainstorming process. Provides context for how far along the session has progressed."
-            }
-        }
-    }
-};
-
-const STOCHASTIC_ALGORITHM_TOOL: Tool = {
-    name: "stochastic_algorithm",
-    description: "A tool for applying stochastic algorithms to decision-making problems.",
-    details: `
-    This tool applies probabilistic algorithms to help with decision-making under uncertainty or randomness.
-    
-    Available Algorithms:
-    - Markov Decision Processes (MDP): Optimize policies over sequences of decisions
-    - Monte Carlo Tree Search (MCTS): Explore decision spaces by simulating future actions
-    - Multi-Armed Bandit: Balance exploration vs exploitation in action selection
-    - Bayesian Optimization: Optimize decisions using probabilistic inference
-    - Hidden Markov Models (HMM): Infer hidden states affecting decision outcomes
-    
-    Each algorithm helps navigate uncertainty through different statistical approaches.
-    
-    Use for: Decision optimization, sequential planning, exploration vs exploitation tradeoffs.
-    `,
-    inputSchema: {
-        type: "object",
-        properties: {
-            algorithm: {
-                type: "string",
-                enum: ["mdp", "mcts", "bandit", "bayesian", "hmm"],
-                description: "The stochastic algorithm to apply. Each algorithm is suited to different types of decision problems."
-            },
-            problem: {
-                type: "string",
-                description: "The decision problem to solve. Describe the uncertainty, options, and desired outcome."
-            },
-            parameters: {
-                type: "object",
-                description: "Algorithm-specific parameters for customization. Each algorithm has its own parameter set."
-            },
-            result: {
-                type: "string",
-                description: "Optional result from algorithm application, typically filled in response."
-            }
-        },
-        required: ["algorithm", "problem", "parameters"]
-    }
-};
-
-const FIRST_THOUGHT_ADVISOR_TOOL: Tool = {
-    name: "first_thought_advisor",
-    description: "A tool that intelligently recommends the optimal mental model or algorithm for any problem.",
-    inputSchema: {
-        type: "object",
-        properties: {
-            problem: {
-                type: "string",
-                description: "The specific problem or challenge that requires analysis. Be detailed and precise to receive the most relevant mental model recommendation."
-            },
-            goal: {
-                type: "string",
-                description: "The specific outcome or objective you're trying to achieve. A clear goal statement helps focus recommendations on solutions that directly address your desired end result."
-            },
-            domain: {
-                type: "string",
-                description: "The field or context in which the problem exists (e.g., 'software engineering', 'machine learning', 'business strategy'). This helps tailor recommendations to domain-specific approaches."
-            },
-            complexity: {
-                type: "string",
-                description: "Assessment of problem difficulty on a scale from 'low' to 'high'. This helps calibrate the sophistication level of the recommended mental models."
-            },
-            constraints: {
-                type: "array",
-                items: { type: "string" },
-                description: "Any limitations, boundaries, or requirements that affect potential solutions. Each constraint should be expressed as a separate array element."
-            },
-            previousApproaches: {
-                type: "array",
-                items: { type: "string" },
-                description: "Methods or strategies already attempted, allowing the advisor to suggest novel alternatives. Each approach should be listed as a separate array element."
-            }
-        },
-        required: ["problem"]
-    }
-};
-
-const FEATURE_DISCUSSION_TOOL: Tool = {
-    name: "feature_discussion",
-    description: "Start a new feature discussion",
-    inputSchema: {
-        type: "object",
-        properties: {
-            featureId: {
-                type: "string",
-                description: "Identifier for the feature being discussed"
-            },
-            response: {
-                type: "string",
-                description: "Your response to the current prompt about the feature"
-            }
-        },
-        required: ["featureId", "response"]
-    }
-};
-
-const FEATURE_ANALYZER_TOOL: Tool = {
-    name: "feature_analyzer",
-    description: "Analyze a feature",
-    inputSchema: {
-        type: "object",
-        properties: {
-            featureName: {
-                type: "string",
-                description: "The name of the feature to analyze"
-            },
-            featureDescription: {
-                type: "string",
-                description: "Detailed description of the feature's purpose, functionality, and requirements"
-            }
-        },
-        required: ["featureName"]
-    }
-};
-
-const MODEL_SELECTOR_TOOL: Tool = {
-    name: "model_selector",
-    description: "Helps select the optimal architecture, design pattern, algorithm, or data structure for programming tasks.",
-    details: `
-        ## When to use
-        - At the beginning of project design, when choosing an application architecture
-        - When solving a specific problem that requires an appropriate design pattern
-        - When selecting the most efficient algorithm for data processing
-        - When choosing the optimal data structure for storing and accessing information
-        - For comparing different approaches to solving the same task
-        - When refactoring existing code and need guidance on better structures
-
-        ## Categories of models
-        This tool can recommend models from different categories:
-        - **Architecture Models**: Microservices, Monolithic, Serverless, MVC, MVVM, Clean Architecture
-        - **Design Patterns**: Factory, Singleton, Observer, Strategy, Decorator, etc.
-        - **Algorithms**: Sorting (QuickSort, MergeSort), Searching (Binary Search, DFS/BFS), Graph algorithms
-        - **Data Structures**: Arrays, LinkedLists, Trees, Graphs, HashMaps, Queues, Stacks
-        - **Programming Paradigms**: OOP, Functional, Reactive, Event-driven
-        - **Concurrency Models**: Threads, Actors, CSP, STM
-
-        ## Example scenarios
-        - Developing a scalable web application with high traffic
-        - Implementing dynamic object creation based on configuration
-        - Efficient sorting and searching in large datasets
-        - Designing a cache with fast lookups and automatic expiration
-        - Creating a system that needs to handle multiple types of notifications
-        - Implementing a plugin architecture for extensibility
-
-        ## Best practices
-        - Provide detailed task descriptions for more accurate recommendations
-        - Specify context, constraints, and preferences for more relevant results
-        - Use this tool in early design phases to choose the optimal approach
-        - Consider the trade-offs highlighted in the recommendations
-        - For algorithms, describe the size and characteristics of your data
-        - For architectures, mention scale, team size, and deployment considerations
-        - Try comparing multiple models to understand trade-offs better
-
-        ## Interpreting results
-        The tool provides:
-        - Top recommendations with explanations of why they match your needs
-        - Pros and cons of each recommended approach
-        - Complexity assessment (time/space for algorithms)
-        - Common use cases where the model excels
-        - Implementation considerations 
-        - Alternatives to consider
-
-        ## Integration
-        Use this tool when users need help with software architecture, algorithm selection, or design patterns.
-        For example:
-        - When a user asks "What's the best way to structure my e-commerce app?"
-        - When a user needs to choose between different sorting algorithms
-        - When deciding on a pattern for implementing a feature with multiple variations
-        - When a user mentions "I need to improve my application's performance" (suggest appropriate patterns)
-        - When a user is deciding between different architectural approaches
-    `,
-    inputSchema: {
-        type: "object",
-        properties: {
-            task: {
-                type: "string",
-                description: "The specific programming task or problem that requires a model/approach recommendation"
-            },
-            context: {
-                type: "string",
-                description: "Additional context about the project, environment, or requirements"
-            },
-            constraints: {
-                type: "array",
-                items: { type: "string" },
-                description: "Any limitations or requirements that might affect the choice of model/approach"
-            },
-            preferences: {
-                type: "array",
-                items: { type: "string" },
-                description: "Desired qualities or characteristics that the selected model/approach should have"
-            },
-            language: {
-                type: "string",
-                description: "Programming language being used (to provide language-specific recommendations)"
-            },
-            projectScale: {
-                type: "string",
-                description: "Size of the project (Small, Medium, Large, Enterprise) to influence architectural recommendations"
-            }
-        },
-        required: ["task"]
-    }
-};
-
-// Server Classes
-class MentalModelServer {
-    private validateModelData(input: unknown): { modelName: string; problem: string } {
-        const data = input as Record<string, unknown>
-
-        if (!data.modelName || typeof data.modelName !== "string") {
-            throw new Error("Invalid modelName: must be a string")
-        }
-        if (!data.problem || typeof data.problem !== "string") {
-            throw new Error("Invalid problem: must be a string")
-        }
-
-        return {
-            modelName: data.modelName,
-            problem: data.problem,
-        }
-    }
-
-    public processModel(input: unknown): FormattedOutput {
-        try {
-            const { modelName, problem } = this.validateModelData(input)
-            const model = getMentalModelById(modelName)
-
-            if (!model) {
-                throw new Error(`Mental model '${modelName}' not found`)
-            }
-
-            // Create a copy of the model with the current problem
-            const modelWithProblem: MentalModel = {
-                ...model,
-                definition: `Problem: ${problem}\n${model.definition}`,
-            }
-
-            const formattedOutput = formatMentalModelOutput(modelWithProblem)
-            console.error(formattedOutput)
-
-            return {
-                content: [
-                    {
-                        type: "text",
-                        text: JSON.stringify(
-                            {
-                                modelName: model.name,
-                                status: "success",
-                                hasSteps: model.steps.length > 0,
-                                problem,
-                            },
-                            null,
-                            2
-                        ),
-                    },
-                ],
-            }
-        } catch (error) {
-            return {
-                content: [
-                    {
-                        type: "text",
-                        text: JSON.stringify(
-                            {
-                                error: error instanceof Error ? error.message : String(error),
-                                status: "failed",
-                            },
-                            null,
-                            2
-                        ),
-                    },
-                ],
-                isError: true,
-            }
-        }
-    }
-}
-
-class DebuggingApproachServer {
-    private validateApproachData(input: unknown): DebuggingApproachData {
-        const data = input as Record<string, unknown>
-
-        if (!data.approachName || typeof data.approachName !== "string") {
-            throw new Error("Invalid approachName: must be a string")
-        }
-        if (!data.issue || typeof data.issue !== "string") {
-            throw new Error("Invalid issue: must be a string")
-        }
-
-        return {
-            approachName: data.approachName,
-            issue: data.issue,
-            steps: Array.isArray(data.steps) ? data.steps.map(String) : [],
-            findings: typeof data.findings === "string" ? data.findings : "",
-            resolution: typeof data.resolution === "string" ? data.resolution : "",
-        }
-    }
-
-    private formatApproachOutput(approachData: DebuggingApproachData): string {
-        const { approachName, issue, steps, findings, resolution } = approachData
-        const border = "─".repeat(Math.max(approachName.length + 25, issue.length + 4))
-
-        return `
-┌${border}┐
-│ 🔍 Debugging Approach: ${approachName.padEnd(border.length - 21)} │
-├${border}┤
-│ Issue: ${issue.padEnd(border.length - 8)} │
-├${border}┤
-│ Steps:${" ".repeat(border.length - 7)} │
-${steps.map((step) => `│ • ${step.padEnd(border.length - 4)} │`).join("\n")}
-├${border}┤
-│ Findings: ${findings.padEnd(border.length - 11)} │
-├${border}┤
-│ Resolution: ${resolution.padEnd(border.length - 12)} │
-└${border}┘`
-    }
-
-    public processApproach(input: unknown): FormattedOutput {
-        try {
-            const validatedInput = this.validateApproachData(input)
-            const formattedOutput = this.formatApproachOutput(validatedInput)
-            console.error(formattedOutput)
-
-            return {
-                content: [
-                    {
-                        type: "text",
-                        text: JSON.stringify(
-                            {
-                                approachName: validatedInput.approachName,
-                                status: "success",
-                                hasSteps: validatedInput.steps.length > 0,
-                                hasResolution: !!validatedInput.resolution,
-                            },
-                            null,
-                            2
-                        ),
-                    },
-                ],
-            }
-        } catch (error) {
-            return {
-                content: [
-                    {
-                        type: "text",
-                        text: JSON.stringify(
-                            {
-                                error: error instanceof Error ? error.message : String(error),
-                                status: "failed",
-                            },
-                            null,
-                            2
-                        ),
-                    },
-                ],
-                isError: true,
-            }
-        }
-    }
-}
-
-class SequentialThinkingServer {
-    private thoughtHistory: ThoughtData[] = []
-    private branches: Record<string, ThoughtData[]> = {}
-
-    private validateThoughtData(input: unknown): ThoughtData {
-        const data = input as Record<string, unknown>
-
-        if (!data.thought || typeof data.thought !== "string") {
-            throw new Error("Invalid thought: must be a string")
-        }
-        if (!data.thoughtNumber || typeof data.thoughtNumber !== "number") {
-            throw new Error("Invalid thoughtNumber: must be a number")
-        }
-        if (!data.totalThoughts || typeof data.totalThoughts !== "number") {
-            throw new Error("Invalid totalThoughts: must be a number")
-        }
-        if (typeof data.nextThoughtNeeded !== "boolean") {
-            throw new Error("Invalid nextThoughtNeeded: must be a boolean")
-        }
-
-        return {
-            thought: data.thought,
-            thoughtNumber: data.thoughtNumber,
-            totalThoughts: data.totalThoughts,
-            nextThoughtNeeded: data.nextThoughtNeeded,
-            isRevision: data.isRevision as boolean | undefined,
-            revisesThought: data.revisesThought as number | undefined,
-            branchFromThought: data.branchFromThought as number | undefined,
-            branchId: data.branchId as string | undefined,
-            needsMoreThoughts: data.needsMoreThoughts as boolean | undefined,
-        }
-=======
-
-// Import tools and servers from their respective modules
+// Импорт определений инструментов
 import {
     MENTAL_MODEL_TOOL,
     DEBUGGING_APPROACH_TOOL,
@@ -707,13 +35,14 @@
     MODEL_SELECTOR_TOOL
 } from "./src/tools/index.js"
 
+// Импорт классов серверов
 import {
+    BrainstormingServer,
     MentalModelServer,
     DebuggingApproachServer,
     SequentialThinkingServer,
-    BrainstormingServer,
     ModelSelectorServer
-} from "./src/servers/index.js"
+} from './src/servers/index.js'
 
 // Create server instances
 const mentalModelServer = new MentalModelServer()
@@ -725,285 +54,37 @@
 // Create MCP server
 const server = new Server(
     {
-        name: "sequential-thinking-server",
-        version: "0.2.0",
+        name: "mcp-server-clear-thought",
+        version: "0.0.2",
     },
     {
         capabilities: {
             tools: {
+                "mental_model": MENTAL_MODEL_TOOL,
                 "sequential_thinking": SEQUENTIAL_THINKING_TOOL,
-                "mental_model": MENTAL_MODEL_TOOL,
                 "debugging_approach": DEBUGGING_APPROACH_TOOL,
                 "brainstorming": BRAINSTORMING_TOOL,
                 "model_selector": MODEL_SELECTOR_TOOL,
             },
         },
->>>>>>> 4baf62a3
     }
 )
 
-<<<<<<< HEAD
-    private formatThought(thoughtData: ThoughtData): string {
-        const { thought, thoughtNumber, totalThoughts, nextThoughtNeeded } = thoughtData
-        const border = "─".repeat(Math.max(50, Math.min(80, thought.length)))
-
-        let header = `Thought ${thoughtNumber}/${totalThoughts}`
-        if (thoughtData.isRevision) {
-            header += ` (Revision of Thought ${thoughtData.revisesThought})`
-        } else if (thoughtData.branchId) {
-            header += ` (Branch: ${thoughtData.branchId}, from Thought ${thoughtData.branchFromThought})`
-        }
-
-        return `
-┌${border}┐
-│ ${header.padEnd(border.length - 2)} │
-├${border}┤
-${this.wrapText(thought, border.length - 4).map((line) => `│ ${line.padEnd(border.length - 2)} │`).join("\n")}
-├${border}┤
-│ ${nextThoughtNeeded ? "✓ Needs next thought" : "✗ Complete"} ${" ".repeat(border.length - 23)} │
-└${border}┘`
-    }
-
-    private wrapText(text: string, maxLength: number): string[] {
-        const words = text.split(" ")
-        const lines: string[] = []
-        let currentLine = ""
-
-        for (const word of words) {
-            if (currentLine.length + word.length + 1 <= maxLength) {
-                currentLine += (currentLine ? " " : "") + word
-            } else {
-                lines.push(currentLine)
-                currentLine = word
-            }
-        }
-
-        if (currentLine) {
-            lines.push(currentLine)
-        }
-
-        return lines
-    }
-
-    public processThought(input: unknown): FormattedOutput {
-        try {
-            const thoughtData = this.validateThoughtData(input)
-            const { thoughtNumber, branchId, isRevision, revisesThought } = thoughtData
-
-            // Handle branches
-            if (branchId) {
-                if (!this.branches[branchId]) {
-                    this.branches[branchId] = []
-                }
-
-                // If this is a revision, update the existing thought in the branch
-                if (isRevision && revisesThought) {
-                    const thoughtIndex = this.branches[branchId].findIndex(
-                        (t) => t.thoughtNumber === revisesThought
-                    )
-                    if (thoughtIndex >= 0) {
-                        this.branches[branchId][thoughtIndex] = thoughtData
-                    } else {
-                        this.branches[branchId].push(thoughtData)
-                    }
-                } else {
-                    this.branches[branchId].push(thoughtData)
-                }
-            } else {
-                // Handle main thought history
-                // If this is a revision, update the existing thought
-                if (isRevision && revisesThought) {
-                    const thoughtIndex = this.thoughtHistory.findIndex(
-                        (t) => t.thoughtNumber === revisesThought
-                    )
-                    if (thoughtIndex >= 0) {
-                        this.thoughtHistory[thoughtIndex] = thoughtData
-                    } else {
-                        this.thoughtHistory.push(thoughtData)
-                    }
-                } else {
-                    this.thoughtHistory.push(thoughtData)
-                }
-            }
-
-            const formattedOutput = this.formatThought(thoughtData)
-            console.error(formattedOutput)
-
-            return {
-                content: [
-                    {
-                        type: "text",
-                        text: JSON.stringify(
-                            {
-                                thoughtNumber,
-                                totalThoughts: thoughtData.totalThoughts,
-                                nextThoughtNeeded: thoughtData.nextThoughtNeeded,
-                                branches: Object.keys(this.branches),
-                                thoughtHistoryLength: this.thoughtHistory.length,
-                            },
-                            null,
-                            2
-                        ),
-                    },
-                ],
-            }
-        } catch (error) {
-            return {
-                content: [
-                    {
-                        type: "text",
-                        text: JSON.stringify(
-                            {
-                                error: error instanceof Error ? error.message : String(error),
-                                status: "failed",
-                            },
-                            null,
-                            2
-                        ),
-                    },
-                ],
-                isError: true,
-            }
-        }
-    }
-}
-
-// Класс для выбора модели
-class ModelSelectorServer {
-    public processModelSelection(input: unknown): FormattedOutput {
-        try {
-            // Обработка запроса на выбор модели
-            return {
-                content: [
-                    {
-                        type: 'text',
-                        text: `Processed model selection: ${JSON.stringify(input)}`
-                    }
-                ]
-            };
-        } catch (error) {
-            return {
-                content: [
-                    {
-                        type: 'text',
-                        text: `Error processing model selection: ${error instanceof Error ? error.message : String(error)}`
-                    }
-                ],
-                isError: true
-            };
-        }
-    }
-}
-
-// Server Instances
-const modelServer = new MentalModelServer()
-const debuggingServer = new DebuggingApproachServer()
-const thinkingServer = new SequentialThinkingServer()
-const brainstormingServer = new BrainstormingServer()
-const stochasticAlgorithmServer = new StochasticAlgorithmServer()
-const firstThoughtAdvisorServer = new FirstThoughtAdvisorServer()
-const featureDiscussionServer = new FeatureDiscussionServer()
-const featureAnalyzerServer = new FeatureAnalyzerServer()
-const modelSelectorServer = new ModelSelectorServer()
-
-const server = new Server(
-    {
-        name: "clear-thought-server",
-        version: "0.3.0",
-    },
-    {
-        capabilities: {
-            tools: {
-                // 1. Инструменты для начального анализа и выбора подхода
-                "first_thought_advisor": FIRST_THOUGHT_ADVISOR_TOOL,  // Помощь в выборе начального подхода
-                "model_selector": MODEL_SELECTOR_TOOL,  // Выбор оптимальной модели для задачи
-
-                // 2. Базовые инструменты структурированного мышления
-                "sequential_thinking": SEQUENTIAL_THINKING_TOOL,  // Основа последовательного мышления
-                "mental_model": MENTAL_MODEL_TOOL,  // Применение ментальных моделей
-                "debugging_approach": DEBUGGING_APPROACH_TOOL,  // Подходы к отладке
-
-                // 3. Инструменты для генерации и оптимизации решений
-                "brainstorming": BRAINSTORMING_TOOL,  // Структурированный мозговой штурм
-                "stochastic_algorithm": STOCHASTIC_ALGORITHM_TOOL,  // Стохастические алгоритмы
-
-                // 4. Инструменты для работы с функциями и требованиями
-                "feature_discussion": FEATURE_DISCUSSION_TOOL,  // Обсуждение функций
-                "feature_analyzer": FEATURE_ANALYZER_TOOL  // Анализ функций
-            },
-        },
-    }
-)
-
-// Request Handlers
-server.setRequestHandler(ListToolsRequestSchema, async () => ({
-    tools: [
-        // 1. Инструменты для начального анализа и выбора подхода
-        FIRST_THOUGHT_ADVISOR_TOOL,  // Помощь в выборе начального подхода
-        MODEL_SELECTOR_TOOL,  // Выбор оптимальной модели для задачи
-
-        // 2. Базовые инструменты структурированного мышления
-        SEQUENTIAL_THINKING_TOOL,  // Основа последовательного мышления
-        MENTAL_MODEL_TOOL,  // Применение ментальных моделей
-        DEBUGGING_APPROACH_TOOL,  // Подходы к отладке
-
-        // 3. Инструменты для генерации и оптимизации решений
-        BRAINSTORMING_TOOL,  // Структурированный мозговой штурм
-        STOCHASTIC_ALGORITHM_TOOL,  // Стохастические алгоритмы
-
-        // 4. Инструменты для работы с функциями и требованиями
-        FEATURE_DISCUSSION_TOOL,  // Обсуждение функций
-        FEATURE_ANALYZER_TOOL  // Анализ функций
-    ],
-}))
-
-server.setRequestHandler(CallToolRequestSchema, async (request) => {
-    const { name, arguments: params } = request.params
-
-    try {
-        switch (name) {
-            case "mental_model":
-                return modelServer.processModel(params)
-            case "debugging_approach":
-                return debuggingServer.processApproach(params)
-            case "sequential_thinking":
-                return thinkingServer.processThought(params)
-            case "brainstorming":
-                return brainstormingServer.processBrainstorming(params)
-            case "stochastic_algorithm":
-                return stochasticAlgorithmServer.processAlgorithm(params)
-            case "first_thought_advisor":
-                return firstThoughtAdvisorServer.processAdvice(params)
-            case "feature_discussion":
-                return featureDiscussionServer.processDiscussion(params)
-            case "feature_analyzer":
-                return featureAnalyzerServer.processAnalysis(params)
-            case "model_selector":
-                return modelSelectorServer.processModelSelection(params)
-            default:
-                throw new McpError(
-                    ErrorCode.MethodNotFound,
-                    `Unknown tool: ${name}`
-                )
-        }
-    } catch (error) {
-        console.error(`Error processing ${name} request:`, error)
-        throw error
-    }
-=======
-// Request Handlers
+// Register tools
 server.setRequestHandler(ListToolsRequestSchema, async () => ({
     tools: [
         MENTAL_MODEL_TOOL,
         DEBUGGING_APPROACH_TOOL,
         SEQUENTIAL_THINKING_TOOL,
         BRAINSTORMING_TOOL,
-        MODEL_SELECTOR_TOOL
+        MODEL_SELECTOR_TOOL,
     ],
 }))
 
+// Handle tool calls
 server.setRequestHandler(CallToolRequestSchema, async (request) => {
-    const { name, arguments: params } = request.params
+    const name = request.params.name
+    const params = request.params.arguments
 
     try {
         switch (name) {
@@ -1024,49 +105,26 @@
                 )
         }
     } catch (error) {
-        console.error(chalk.red(`Error processing ${name}:`), error)
-        throw new McpError(
-            ErrorCode.InternalError,
-            error instanceof Error ? error.message : String(error)
-        )
+        return {
+            content: [
+                {
+                    type: "text",
+                    text: JSON.stringify({
+                        error: error instanceof Error ? error.message : String(error),
+                        status: "failed",
+                    })
+                }
+            ],
+            isError: true
+        }
     }
->>>>>>> 4baf62a3
 })
 
-// Start the server
+// Start server
 async function runServer() {
     const transport = new StdioServerTransport()
     await server.connect(transport)
-    console.error("Sequential Thinking MCP Server running on stdio")
+    console.error("MCP Clear Thought Server running on stdio")
 }
 
-runServer().catch((error) => {
-    console.error("Fatal error running server:", error)
-    process.exit(1)
-<<<<<<< HEAD
-})
-
-/**
- * Список доступных API
- */
-export {
-    // Расширенные серверы
-    FirstThoughtAdvisorServer,
-    FeatureDiscussionServer,
-    FeatureAnalyzerServer,
-
-    // Базовые серверы
-    MentalModelServer,
-    SequentialThinkingServer,
-    BrainstormingServer,
-    DebuggingApproachServer,
-    StochasticAlgorithmServer,
-
-    // Вспомогательные данные
-    ThoughtData,
-    MentalModelData,
-    DebuggingApproachData,
-}
-=======
-})
->>>>>>> 4baf62a3
+runServer().catch(console.error)