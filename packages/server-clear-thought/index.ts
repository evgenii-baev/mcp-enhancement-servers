--- conflicted
+++ resolved
@@ -17,7 +17,6 @@
     getAllMentalModelIds,
     formatMentalModelOutput,
 } from "./src/models/mental-models.js"
-<<<<<<< HEAD
 import { ServerBridge } from "./src/bridge/server-bridge.js"
 import { ThoughtOrchestrator } from "./src/core/thought-orchestrator.js"
 import {
@@ -43,12 +42,7 @@
     MentalModelServer,
     DebuggingApproachServer,
     SequentialThinkingServer,
-<<<<<<< HEAD
-    ModelSelectorServer,
-=======
-    BrainstormingServer,
     FirstThoughtAdvisorServer,
->>>>>>> 105f4a87
     StochasticAlgorithmServer
 } from './src/servers/index.js'
 
@@ -61,1234 +55,6 @@
 const stochasticAlgorithmServer = new StochasticAlgorithmServer()
 
 // Create MCP server
-=======
-
-// Data Interfaces
-interface ThoughtData {
-    thought: string
-    thoughtNumber: number
-    totalThoughts: number
-    isRevision?: boolean
-    revisesThought?: number
-    branchFromThought?: number
-    branchId?: string
-    needsMoreThoughts?: boolean
-    nextThoughtNeeded: boolean
-}
-
-interface MentalModelData {
-    modelName: string
-    problem: string
-    steps: string[]
-    reasoning: string
-    conclusion: string
-}
-
-interface DebuggingApproachData {
-    approachName: string
-    issue: string
-    steps: string[]
-    findings: string
-    resolution: string
-}
-
-interface BrainstormingData {
-    topic: string
-    phase: BrainstormingPhase
-    ideas: BrainstormingIdea[]
-    constraints?: string[]
-    participants?: string[]
-    timeLimit?: number
-    recommendedModels?: string[]
-    currentStep?: number
-    totalSteps?: number
-}
-
-interface BrainstormingIdea {
-    id: string
-    content: string
-    category?: string
-    votes?: number
-    buildUpon?: string[]
-    createdAt: number
-}
-
-enum BrainstormingPhase {
-    PREPARATION = "preparation",
-    IDEATION = "ideation",
-    CLARIFICATION = "clarification",
-    EVALUATION = "evaluation",
-    SELECTION = "selection",
-    ACTION_PLANNING = "action_planning",
-}
-
-// Server Classes
-class MentalModelServer {
-    private validateModelData(input: unknown): { modelName: string; problem: string } {
-        const data = input as Record<string, unknown>
-
-        if (!data.modelName || typeof data.modelName !== "string") {
-            throw new Error("Invalid modelName: must be a string")
-        }
-        if (!data.problem || typeof data.problem !== "string") {
-            throw new Error("Invalid problem: must be a string")
-        }
-
-        return {
-            modelName: data.modelName,
-            problem: data.problem,
-        }
-    }
-
-    public processModel(input: unknown): {
-        content: Array<{ type: string; text: string }>
-        isError?: boolean
-    } {
-        try {
-            const { modelName, problem } = this.validateModelData(input)
-            const model = getMentalModelById(modelName)
-
-            if (!model) {
-                throw new Error(`Mental model '${modelName}' not found`)
-            }
-
-            // Create a copy of the model with the current problem
-            const modelWithProblem: MentalModel = {
-                ...model,
-                definition: `Problem: ${problem}\n${model.definition}`,
-            }
-
-            const formattedOutput = formatMentalModelOutput(modelWithProblem)
-            console.error(formattedOutput)
-
-            return {
-                content: [
-                    {
-                        type: "text",
-                        text: JSON.stringify(
-                            {
-                                modelName: model.name,
-                                status: "success",
-                                hasSteps: model.steps.length > 0,
-                                problem,
-                            },
-                            null,
-                            2
-                        ),
-                    },
-                ],
-            }
-        } catch (error) {
-            return {
-                content: [
-                    {
-                        type: "text",
-                        text: JSON.stringify(
-                            {
-                                error: error instanceof Error ? error.message : String(error),
-                                status: "failed",
-                            },
-                            null,
-                            2
-                        ),
-                    },
-                ],
-                isError: true,
-            }
-        }
-    }
-}
-
-class DebuggingApproachServer {
-    private validateApproachData(input: unknown): DebuggingApproachData {
-        const data = input as Record<string, unknown>
-
-        if (!data.approachName || typeof data.approachName !== "string") {
-            throw new Error("Invalid approachName: must be a string")
-        }
-        if (!data.issue || typeof data.issue !== "string") {
-            throw new Error("Invalid issue: must be a string")
-        }
-
-        return {
-            approachName: data.approachName,
-            issue: data.issue,
-            steps: Array.isArray(data.steps) ? data.steps.map(String) : [],
-            findings: typeof data.findings === "string" ? data.findings : "",
-            resolution: typeof data.resolution === "string" ? data.resolution : "",
-        }
-    }
-
-    private formatApproachOutput(approachData: DebuggingApproachData): string {
-        const { approachName, issue, steps, findings, resolution } = approachData
-        const border = "─".repeat(Math.max(approachName.length + 25, issue.length + 4))
-
-        return `
-┌${border}┐
-│ 🔍 Debugging Approach: ${approachName.padEnd(border.length - 21)} │
-├${border}┤
-│ Issue: ${issue.padEnd(border.length - 8)} │
-├${border}┤
-│ Steps:${" ".repeat(border.length - 7)} │
-${steps.map((step) => `│ • ${step.padEnd(border.length - 4)} │`).join("\n")}
-├${border}┤
-│ Findings: ${findings.padEnd(border.length - 11)} │
-├${border}┤
-│ Resolution: ${resolution.padEnd(border.length - 12)} │
-└${border}┘`
-    }
-
-    public processApproach(input: unknown): {
-        content: Array<{ type: string; text: string }>
-        isError?: boolean
-    } {
-        try {
-            const validatedInput = this.validateApproachData(input)
-            const formattedOutput = this.formatApproachOutput(validatedInput)
-            console.error(formattedOutput)
-
-            return {
-                content: [
-                    {
-                        type: "text",
-                        text: JSON.stringify(
-                            {
-                                approachName: validatedInput.approachName,
-                                status: "success",
-                                hasSteps: validatedInput.steps.length > 0,
-                                hasResolution: !!validatedInput.resolution,
-                            },
-                            null,
-                            2
-                        ),
-                    },
-                ],
-            }
-        } catch (error) {
-            return {
-                content: [
-                    {
-                        type: "text",
-                        text: JSON.stringify(
-                            {
-                                error: error instanceof Error ? error.message : String(error),
-                                status: "failed",
-                            },
-                            null,
-                            2
-                        ),
-                    },
-                ],
-                isError: true,
-            }
-        }
-    }
-}
-
-class SequentialThinkingServer {
-    private thoughtHistory: ThoughtData[] = []
-    private branches: Record<string, ThoughtData[]> = {}
-
-    private validateThoughtData(input: unknown): ThoughtData {
-        const data = input as Record<string, unknown>
-
-        if (!data.thought || typeof data.thought !== "string") {
-            throw new Error("Invalid thought: must be a string")
-        }
-        if (!data.thoughtNumber || typeof data.thoughtNumber !== "number") {
-            throw new Error("Invalid thoughtNumber: must be a number")
-        }
-        if (!data.totalThoughts || typeof data.totalThoughts !== "number") {
-            throw new Error("Invalid totalThoughts: must be a number")
-        }
-        if (typeof data.nextThoughtNeeded !== "boolean") {
-            throw new Error("Invalid nextThoughtNeeded: must be a boolean")
-        }
-
-        return {
-            thought: data.thought,
-            thoughtNumber: data.thoughtNumber,
-            totalThoughts: data.totalThoughts,
-            nextThoughtNeeded: data.nextThoughtNeeded,
-            isRevision: data.isRevision as boolean | undefined,
-            revisesThought: data.revisesThought as number | undefined,
-            branchFromThought: data.branchFromThought as number | undefined,
-            branchId: data.branchId as string | undefined,
-            needsMoreThoughts: data.needsMoreThoughts as boolean | undefined,
-        }
-    }
-
-    private formatThought(thoughtData: ThoughtData): string {
-        const {
-            thoughtNumber,
-            totalThoughts,
-            thought,
-            isRevision,
-            revisesThought,
-            branchFromThought,
-            branchId,
-        } = thoughtData
-
-        let prefix = ""
-        let context = ""
-
-        if (isRevision) {
-            prefix = chalk.yellow("🔄 Revision")
-            context = ` (revising thought ${revisesThought})`
-        } else if (branchFromThought) {
-            prefix = chalk.green("🌿 Branch")
-            context = ` (from thought ${branchFromThought}, ID: ${branchId})`
-        } else {
-            prefix = chalk.blue("💭 Thought")
-            context = ""
-        }
-
-        const header = `${prefix} ${thoughtNumber}/${totalThoughts}${context}`
-        const border = "─".repeat(Math.max(header.length, thought.length) + 4)
-
-        return `
-┌${border}┐
-│ ${header} │
-├${border}┤
-│ ${thought.padEnd(border.length - 2)} │
-└${border}┘`
-    }
-
-    public processThought(input: unknown): {
-        content: Array<{ type: string; text: string }>
-        isError?: boolean
-    } {
-        try {
-            const validatedInput = this.validateThoughtData(input)
-
-            if (validatedInput.thoughtNumber > validatedInput.totalThoughts) {
-                validatedInput.totalThoughts = validatedInput.thoughtNumber
-            }
-
-            this.thoughtHistory.push(validatedInput)
-
-            if (validatedInput.branchFromThought && validatedInput.branchId) {
-                if (!this.branches[validatedInput.branchId]) {
-                    this.branches[validatedInput.branchId] = []
-                }
-                this.branches[validatedInput.branchId].push(validatedInput)
-            }
-
-            const formattedThought = this.formatThought(validatedInput)
-            console.error(formattedThought)
-
-            return {
-                content: [
-                    {
-                        type: "text",
-                        text: JSON.stringify(
-                            {
-                                thoughtNumber: validatedInput.thoughtNumber,
-                                totalThoughts: validatedInput.totalThoughts,
-                                nextThoughtNeeded: validatedInput.nextThoughtNeeded,
-                                branches: Object.keys(this.branches),
-                                thoughtHistoryLength: this.thoughtHistory.length,
-                            },
-                            null,
-                            2
-                        ),
-                    },
-                ],
-            }
-        } catch (error) {
-            return {
-                content: [
-                    {
-                        type: "text",
-                        text: JSON.stringify(
-                            {
-                                error: error instanceof Error ? error.message : String(error),
-                                status: "failed",
-                            },
-                            null,
-                            2
-                        ),
-                    },
-                ],
-                isError: true,
-            }
-        }
-    }
-}
-
-class BrainstormingServer {
-    private sessions: Map<string, BrainstormingData> = new Map()
-
-    private validateBrainstormingData(input: unknown): Partial<BrainstormingData> {
-        const data = input as Record<string, unknown>
-
-        // Проверка обязательных полей при создании новой сессии
-        if (data.topic !== undefined && typeof data.topic !== "string") {
-            throw new Error("Invalid topic: must be a string")
-        }
-
-        if (data.phase !== undefined) {
-            const phase = data.phase as string
-            if (!Object.values(BrainstormingPhase).includes(phase as BrainstormingPhase)) {
-                throw new Error(
-                    `Invalid phase: must be one of ${Object.values(BrainstormingPhase).join(", ")}`
-                )
-            }
-        }
-
-        if (data.ideas !== undefined && !Array.isArray(data.ideas)) {
-            throw new Error("Invalid ideas: must be an array")
-        }
-
-        if (
-            data.constraints !== undefined &&
-            (!Array.isArray(data.constraints) ||
-                !data.constraints.every((c) => typeof c === "string"))
-        ) {
-            throw new Error("Invalid constraints: must be an array of strings")
-        }
-
-        if (
-            data.participants !== undefined &&
-            (!Array.isArray(data.participants) ||
-                !data.participants.every((p) => typeof p === "string"))
-        ) {
-            throw new Error("Invalid participants: must be an array of strings")
-        }
-
-        if (
-            data.timeLimit !== undefined &&
-            (typeof data.timeLimit !== "number" || data.timeLimit <= 0)
-        ) {
-            throw new Error("Invalid timeLimit: must be a positive number")
-        }
-
-        if (
-            data.recommendedModels !== undefined &&
-            (!Array.isArray(data.recommendedModels) ||
-                !data.recommendedModels.every((m) => typeof m === "string"))
-        ) {
-            throw new Error("Invalid recommendedModels: must be an array of strings")
-        }
-
-        if (
-            data.currentStep !== undefined &&
-            (typeof data.currentStep !== "number" || data.currentStep < 0)
-        ) {
-            throw new Error("Invalid currentStep: must be a non-negative number")
-        }
-
-        if (
-            data.totalSteps !== undefined &&
-            (typeof data.totalSteps !== "number" || data.totalSteps <= 0)
-        ) {
-            throw new Error("Invalid totalSteps: must be a positive number")
-        }
-
-        // Проверка идей, если они предоставлены
-        if (Array.isArray(data.ideas)) {
-            data.ideas.forEach((idea, index) => {
-                if (typeof idea !== "object" || idea === null) {
-                    throw new Error(`Invalid idea at index ${index}: must be an object`)
-                }
-
-                const ideaObj = idea as Record<string, unknown>
-
-                if (!ideaObj.id || typeof ideaObj.id !== "string") {
-                    throw new Error(`Invalid idea.id at index ${index}: must be a string`)
-                }
-
-                if (!ideaObj.content || typeof ideaObj.content !== "string") {
-                    throw new Error(`Invalid idea.content at index ${index}: must be a string`)
-                }
-
-                if (ideaObj.category !== undefined && typeof ideaObj.category !== "string") {
-                    throw new Error(`Invalid idea.category at index ${index}: must be a string`)
-                }
-
-                if (
-                    ideaObj.votes !== undefined &&
-                    (typeof ideaObj.votes !== "number" || ideaObj.votes < 0)
-                ) {
-                    throw new Error(
-                        `Invalid idea.votes at index ${index}: must be a non-negative number`
-                    )
-                }
-
-                if (
-                    ideaObj.buildUpon !== undefined &&
-                    (!Array.isArray(ideaObj.buildUpon) ||
-                        !ideaObj.buildUpon.every((b) => typeof b === "string"))
-                ) {
-                    throw new Error(
-                        `Invalid idea.buildUpon at index ${index}: must be an array of strings`
-                    )
-                }
-
-                if (
-                    ideaObj.createdAt !== undefined &&
-                    (typeof ideaObj.createdAt !== "number" || ideaObj.createdAt <= 0)
-                ) {
-                    throw new Error(
-                        `Invalid idea.createdAt at index ${index}: must be a positive number`
-                    )
-                }
-            })
-        }
-
-        return data as Partial<BrainstormingData>
-    }
-
-    private generateSessionId(): string {
-        return (
-            Math.random().toString(36).substring(2, 15) +
-            Math.random().toString(36).substring(2, 15)
-        )
-    }
-
-    private getRecommendedModels(topic: string): string[] {
-        // Рекомендуем модели, которые хорошо подходят для брейнсторминга
-        const defaultModels = [
-            "divergent_thinking",
-            "lateral_thinking",
-            "scenario_planning",
-            "simulation",
-            "catalysis",
-        ]
-
-        // В будущем можно добавить более умную логику выбора моделей на основе темы
-        return defaultModels
-    }
-
-    private formatBrainstormingOutput(data: BrainstormingData): string {
-        const border = "─".repeat(Math.max(data.topic.length + 20, 60))
-        const phaseDisplay =
-            data.phase.charAt(0).toUpperCase() + data.phase.slice(1).replace("_", " ")
-
-        let output = `
-┌${border}┐
-│ 🧠 Brainstorming Session: ${data.topic.padEnd(border.length - 26)} │
-├${border}┤
-│ Phase: ${phaseDisplay.padEnd(border.length - 8)} │
-├${border}┤
-`
-
-        if (data.constraints && data.constraints.length > 0) {
-            output += `│ Constraints:${" ".repeat(border.length - 13)} │\n`
-            data.constraints.forEach((constraint) => {
-                output += `│ • ${constraint.padEnd(border.length - 4)} │\n`
-            })
-            output += `├${border}┤\n`
-        }
-
-        if (data.participants && data.participants.length > 0) {
-            output += `│ Participants:${" ".repeat(border.length - 14)} │\n`
-            data.participants.forEach((participant) => {
-                output += `│ • ${participant.padEnd(border.length - 4)} │\n`
-            })
-            output += `├${border}┤\n`
-        }
-
-        if (data.recommendedModels && data.recommendedModels.length > 0) {
-            output += `│ Recommended Models:${" ".repeat(border.length - 20)} │\n`
-            data.recommendedModels.forEach((model) => {
-                const modelObj = getMentalModelById(model)
-                if (modelObj) {
-                    output += `│ • ${modelObj.name}: ${modelObj.definition
-                        .substring(0, border.length - modelObj.name.length - 6)
-                        .padEnd(border.length - modelObj.name.length - 6)} │\n`
-                } else {
-                    output += `│ • ${model.padEnd(border.length - 4)} │\n`
-                }
-            })
-            output += `├${border}┤\n`
-        }
-
-        if (data.ideas && data.ideas.length > 0) {
-            output += `│ Ideas (${data.ideas.length}):${" ".repeat(
-                border.length - 11 - String(data.ideas.length).length
-            )} │\n`
-
-            // Группируем идеи по категориям, если они есть
-            const categorizedIdeas: Record<string, BrainstormingIdea[]> = {}
-            data.ideas.forEach((idea) => {
-                const category = idea.category || "Uncategorized"
-                if (!categorizedIdeas[category]) {
-                    categorizedIdeas[category] = []
-                }
-                categorizedIdeas[category].push(idea)
-            })
-
-            // Выводим идеи по категориям
-            Object.entries(categorizedIdeas).forEach(([category, ideas]) => {
-                output += `│ ${category}:${" ".repeat(border.length - category.length - 3)} │\n`
-                ideas.forEach((idea) => {
-                    const voteDisplay = idea.votes !== undefined ? ` [${idea.votes} votes]` : ""
-                    output += `│   - ${idea.content}${voteDisplay}${" ".repeat(
-                        Math.max(0, border.length - idea.content.length - voteDisplay.length - 5)
-                    )} │\n`
-                })
-            })
-
-            output += `├${border}┤\n`
-        }
-
-        // Добавляем подсказки в зависимости от текущей фазы
-        output += `│ Next Steps:${" ".repeat(border.length - 12)} │\n`
-        switch (data.phase) {
-            case BrainstormingPhase.PREPARATION:
-                output += `│ • Define constraints and participants${" ".repeat(
-                    border.length - 36
-                )} │\n`
-                output += `│ • Move to ideation phase when ready${" ".repeat(
-                    border.length - 35
-                )} │\n`
-                break
-            case BrainstormingPhase.IDEATION:
-                output += `│ • Generate as many ideas as possible${" ".repeat(
-                    border.length - 37
-                )} │\n`
-                output += `│ • Don't evaluate ideas yet${" ".repeat(border.length - 27)} │\n`
-                output += `│ • Build upon others' ideas${" ".repeat(border.length - 28)} │\n`
-                break
-            case BrainstormingPhase.CLARIFICATION:
-                output += `│ • Clarify and refine ideas${" ".repeat(border.length - 29)} │\n`
-                output += `│ • Combine similar ideas${" ".repeat(border.length - 25)} │\n`
-                output += `│ • Categorize ideas${" ".repeat(border.length - 21)} │\n`
-                break
-            case BrainstormingPhase.EVALUATION:
-                output += `│ • Evaluate each idea objectively${" ".repeat(border.length - 34)} │\n`
-                output += `│ • Consider feasibility and impact${" ".repeat(border.length - 34)} │\n`
-                output += `│ • Vote on promising ideas${" ".repeat(border.length - 28)} │\n`
-                break
-            case BrainstormingPhase.SELECTION:
-                output += `│ • Select the best ideas to pursue${" ".repeat(border.length - 35)} │\n`
-                output += `│ • Consider combining complementary ideas${" ".repeat(
-                    border.length - 40
-                )} │\n`
-                break
-            case BrainstormingPhase.ACTION_PLANNING:
-                output += `│ • Define next steps for selected ideas${" ".repeat(
-                    border.length - 39
-                )} │\n`
-                output += `│ • Assign responsibilities${" ".repeat(border.length - 27)} │\n`
-                output += `│ • Set timelines${" ".repeat(border.length - 17)} │\n`
-                break
-        }
-
-        output += `└${border}┘`
-
-        return output
-    }
-
-    public processBrainstorming(input: unknown): {
-        content: Array<{ type: string; text: string }>
-        isError?: boolean
-    } {
-        try {
-            const data = this.validateBrainstormingData(input)
-
-            // Получаем или создаем сессию
-            let sessionId = (data as any).sessionId
-            let session: BrainstormingData
-
-            if (sessionId && this.sessions.has(sessionId)) {
-                // Обновляем существующую сессию
-                session = this.sessions.get(sessionId)!
-
-                // Обновляем поля, если они предоставлены
-                if (data.phase !== undefined) {
-                    session.phase = data.phase as BrainstormingPhase
-                }
-
-                if (data.ideas !== undefined) {
-                    session.ideas = data.ideas as BrainstormingIdea[]
-                } else if (data.phase === BrainstormingPhase.IDEATION && (data as any).newIdea) {
-                    // Добавляем новую идею, если она предоставлена
-                    const newIdea: BrainstormingIdea = {
-                        id: Math.random().toString(36).substring(2, 15),
-                        content: (data as any).newIdea,
-                        createdAt: Date.now(),
-                    }
-
-                    if ((data as any).category) {
-                        newIdea.category = (data as any).category
-                    }
-
-                    if ((data as any).buildUpon) {
-                        newIdea.buildUpon = [(data as any).buildUpon]
-                    }
-
-                    session.ideas.push(newIdea)
-                }
-
-                if (data.constraints !== undefined) {
-                    session.constraints = data.constraints as string[]
-                }
-
-                if (data.participants !== undefined) {
-                    session.participants = data.participants as string[]
-                }
-
-                if (data.timeLimit !== undefined) {
-                    session.timeLimit = data.timeLimit as number
-                }
-
-                if (data.recommendedModels !== undefined) {
-                    session.recommendedModels = data.recommendedModels as string[]
-                }
-
-                if (data.currentStep !== undefined) {
-                    session.currentStep = data.currentStep as number
-                }
-
-                if (data.totalSteps !== undefined) {
-                    session.totalSteps = data.totalSteps as number
-                }
-
-                // Обработка голосования, если это фаза оценки
-                if (data.phase === BrainstormingPhase.EVALUATION && (data as any).voteForIdea) {
-                    const ideaId = (data as any).voteForIdea
-                    const idea = session.ideas.find((i) => i.id === ideaId)
-                    if (idea) {
-                        idea.votes = (idea.votes || 0) + 1
-                    }
-                }
-
-                // Обработка категоризации идей
-                if (
-                    data.phase === BrainstormingPhase.CLARIFICATION &&
-                    (data as any).categorizeIdea
-                ) {
-                    const { ideaId, category } = (data as any).categorizeIdea
-                    const idea = session.ideas.find((i) => i.id === ideaId)
-                    if (idea) {
-                        idea.category = category
-                    }
-                }
-            } else {
-                // Создаем новую сессию
-                if (!data.topic) {
-                    throw new Error("Topic is required to create a new brainstorming session")
-                }
-
-                sessionId = this.generateSessionId()
-                session = {
-                    topic: data.topic as string,
-                    phase: (data.phase as BrainstormingPhase) || BrainstormingPhase.PREPARATION,
-                    ideas: (data.ideas as BrainstormingIdea[]) || [],
-                    constraints: (data.constraints as string[]) || [],
-                    participants: (data.participants as string[]) || [],
-                    recommendedModels:
-                        (data.recommendedModels as string[]) ||
-                        this.getRecommendedModels(data.topic as string),
-                    currentStep: (data.currentStep as number) || 1,
-                    totalSteps: (data.totalSteps as number) || 6, // По умолчанию 6 шагов (по числу фаз)
-                }
-
-                this.sessions.set(sessionId, session)
-            }
-
-            const formattedOutput = this.formatBrainstormingOutput(session)
-            console.error(formattedOutput)
-
-            return {
-                content: [
-                    {
-                        type: "text",
-                        text: JSON.stringify(
-                            {
-                                sessionId,
-                                topic: session.topic,
-                                phase: session.phase,
-                                ideasCount: session.ideas.length,
-                                status: "success",
-                            },
-                            null,
-                            2
-                        ),
-                    },
-                ],
-            }
-        } catch (error) {
-            return {
-                content: [
-                    {
-                        type: "text",
-                        text: JSON.stringify(
-                            {
-                                error: error instanceof Error ? error.message : String(error),
-                                status: "failed",
-                            },
-                            null,
-                            2
-                        ),
-                    },
-                ],
-                isError: true,
-            }
-        }
-    }
-}
-
-// Tool Definitions
-const MENTAL_MODEL_TOOL: Tool = {
-    name: "mentalmodel",
-    description: `A comprehensive tool for applying structured mental models to problem-solving.
-
-WHAT IT DOES:
-This tool applies systematic mental models to analyze problems from different perspectives,
-helping to break down complex issues into manageable components and revealing insights
-that might otherwise be missed.
-
-WHEN TO USE:
-- When facing complex or ambiguous problems
-- When standard approaches aren't yielding results
-- When you need a fresh perspective on a problem
-- When you want to ensure thorough analysis of all aspects
-- When you need to overcome cognitive biases
-- When communicating complex reasoning to others
-
-AVAILABLE MODELS:
-${getAllMentalModelIds()
-    .map((id) => {
-        const model = getMentalModelById(id)
-        return `- ${model?.name}: ${model?.definition}`
-    })
-    .join("\n")}
-
-HOW TO USE:
-1. Select the most appropriate mental model for your problem
-2. Clearly define your problem statement
-3. The tool will apply the model's framework to your problem
-4. Review the structured analysis and insights
-5. Apply the conclusions to your original problem
-
-EXAMPLE:
-Input: { "modelName": "first_principles", "problem": "Our application is too slow" }
-Output: A breakdown of the performance issue into fundamental components, questioning
-assumptions about what causes slowness, and building a solution from basic truths.
-
-INTERPRETING RESULTS:
-The response includes the model name, problem statement, structured analysis steps,
-and conclusions. Use these insights to guide your approach to the original problem.
-
-COMMON ERRORS:
-- Selecting an inappropriate model for your problem type
-- Providing a vague or overly broad problem statement
-- Not following through with the model's recommended steps
-
-Each model provides a systematic approach to breaking down and solving problems.`,
-    inputSchema: {
-        type: "object",
-        properties: {
-            modelName: {
-                type: "string",
-                enum: getAllMentalModelIds(),
-            },
-            problem: { type: "string" },
-        },
-        required: ["modelName", "problem"],
-    },
-}
-
-const DEBUGGING_APPROACH_TOOL: Tool = {
-    name: "debuggingapproach",
-    description: `A powerful tool for applying systematic debugging approaches to solve technical issues.
-
-WHAT IT DOES:
-This tool provides structured methodologies for identifying, isolating, and resolving
-technical problems by applying proven debugging strategies tailored to different types of issues.
-
-WHEN TO USE:
-- When facing complex technical problems
-- When standard debugging isn't yielding results
-- When you need a systematic approach to troubleshooting
-- When you want to document your debugging process
-- When teaching others about structured problem-solving
-
-AVAILABLE APPROACHES:
-
-1. Binary Search:
-   A divide-and-conquer approach that systematically narrows down the problem space
-   by testing the midpoint and eliminating half the remaining possibilities each time.
-   Best for: Linear problems with clear test criteria (e.g., finding which commit introduced a bug).
-
-2. Reverse Engineering:
-   Working backward from observed behavior to understand underlying mechanisms.
-   Best for: Understanding undocumented systems or unexpected behaviors.
-
-3. Divide and Conquer:
-   Breaking a complex problem into smaller, more manageable sub-problems.
-   Best for: Large, complex systems with multiple potential failure points.
-
-4. Backtracking:
-   Exploring multiple solution paths and backing out when a path proves unsuccessful.
-   Best for: Problems with multiple possible solutions where some paths may be dead ends.
-
-5. Cause Elimination:
-   Systematically identifying and ruling out potential causes until the actual cause is found.
-   Best for: Issues with multiple potential causes that can be individually tested.
-
-6. Program Slicing:
-   Isolating the specific parts of code that could affect a particular variable or behavior.
-   Best for: Understanding data flow and dependencies in complex codebases.
-
-HOW TO USE:
-1. Select the most appropriate debugging approach for your issue
-2. Clearly define the problem you're experiencing
-3. Follow the structured steps provided by the approach
-4. Document your findings at each step
-5. Apply the resolution based on your analysis
-
-EXAMPLE:
-Input: { "approachName": "binary_search", "issue": "Performance regression in recent release" }
-Output: A structured approach to identify which change caused the regression by testing
-midpoints in your commit history until the problematic change is isolated.
-
-INTERPRETING RESULTS:
-The response includes the approach name, issue description, structured steps to follow,
-key findings from the process, and recommended resolution.
-
-COMMON ERRORS:
-- Selecting an inappropriate approach for your issue type
-- Providing insufficient detail about the issue
-- Not following through with all recommended steps
-- Jumping to conclusions before completing the process
-
-Each approach provides a structured method for identifying and resolving issues.`,
-    inputSchema: {
-        type: "object",
-        properties: {
-            approachName: {
-                type: "string",
-                enum: [
-                    "binary_search",
-                    "reverse_engineering",
-                    "divide_conquer",
-                    "backtracking",
-                    "cause_elimination",
-                    "program_slicing",
-                ],
-            },
-            issue: { type: "string" },
-            steps: {
-                type: "array",
-                items: { type: "string" },
-            },
-            findings: { type: "string" },
-            resolution: { type: "string" },
-        },
-        required: ["approachName", "issue"],
-    },
-}
-
-const SEQUENTIAL_THINKING_TOOL: Tool = {
-    name: "sequentialthinking",
-    description: `A sophisticated tool for dynamic and reflective problem-solving through sequential thoughts.
-
-WHAT IT DOES:
-This tool facilitates a flexible thinking process that mimics human cognition by allowing
-thoughts to build upon, question, or revise previous insights as understanding deepens.
-It enables non-linear exploration of problem spaces with the ability to branch, revise,
-and extend thinking paths as needed.
-
-WHEN TO USE:
-- Breaking down complex problems into manageable steps
-- Planning and design processes that require flexibility for revision
-- Analysis that might need course correction as new information emerges
-- Problems where the full scope might not be clear initially
-- Problems that require a multi-step solution with dependencies between steps
-- Tasks that need to maintain context over multiple reasoning steps
-- Situations where irrelevant information needs to be filtered out
-- When you need to document your reasoning process for others
-
-KEY FEATURES:
-- Dynamic adjustment of thought quantity as understanding evolves
-- Ability to question or revise previous thoughts when new insights emerge
-- Flexible extension of thinking even after reaching what seemed like the end
-- Expression of uncertainty and exploration of alternative approaches
-- Non-linear thinking with branching and backtracking capabilities
-- Hypothesis generation and verification through structured reasoning
-- Progressive refinement of solutions through iterative thinking
-
-HOW TO USE:
-1. Start with an initial problem statement and estimate of needed thoughts
-2. Develop each thought sequentially, building on previous insights
-3. When appropriate, revise previous thoughts or branch into new directions
-4. Continue until you reach a satisfactory conclusion
-5. Provide a final thought that synthesizes your reasoning and solution
-
-PARAMETERS EXPLAINED:
-- thought: Your current thinking step, which can include:
-  * Regular analytical steps
-  * Revisions of previous thoughts
-  * Questions about previous decisions
-  * Realizations about needing more analysis
-  * Changes in approach
-  * Hypothesis generation
-  * Hypothesis verification
-- nextThoughtNeeded: True if you need more thinking, even if at what seemed like the end
-- thoughtNumber: Current number in sequence (can go beyond initial total if needed)
-- totalThoughts: Current estimate of thoughts needed (can be adjusted up/down)
-- isRevision: A boolean indicating if this thought revises previous thinking
-- revisesThought: If isRevision is true, which thought number is being reconsidered
-- branchFromThought: If branching, which thought number is the branching point
-- branchId: Identifier for the current branch (if any)
-- needsMoreThoughts: If reaching end but realizing more thoughts needed
-
-EXAMPLE:
-Input: { 
-  "thought": "The application seems slow because of database queries", 
-  "thoughtNumber": 1, 
-  "totalThoughts": 5, 
-  "nextThoughtNeeded": true 
-}
-Output: A structured response acknowledging the thought and providing guidance for the next step.
-
-INTERPRETING RESULTS:
-The response will indicate whether another thought is needed and may suggest directions
-for subsequent thinking steps. It maintains the context of your thought process.
-
-COMMON ERRORS:
-- Not providing sufficient detail in each thought
-- Setting nextThoughtNeeded=false prematurely
-- Not revising thoughts when new information contradicts earlier assumptions
-- Failing to adjust totalThoughts when more steps are clearly needed
-- Not properly marking revisions or branches when changing direction
-
-BEST PRACTICES:
-1. Start with an initial estimate of needed thoughts, but be ready to adjust
-2. Feel free to question or revise previous thoughts when appropriate
-3. Don't hesitate to add more thoughts if needed, even at the "end"
-4. Express uncertainty when present rather than making unfounded assertions
-5. Mark thoughts that revise previous thinking or branch into new paths
-6. Ignore information that is irrelevant to the current step
-7. Generate a solution hypothesis when appropriate
-8. Verify the hypothesis based on the Chain of Thought steps
-9. Repeat the process until satisfied with the solution
-10. Provide a single, ideally correct answer as the final output
-11. Only set nextThoughtNeeded to false when truly done and a satisfactory answer is reached`,
-    inputSchema: {
-        type: "object",
-        properties: {
-            thought: {
-                type: "string",
-                description: "Your current thinking step",
-            },
-            nextThoughtNeeded: {
-                type: "boolean",
-                description: "Whether another thought step is needed",
-            },
-            thoughtNumber: {
-                type: "integer",
-                description: "Current thought number",
-                minimum: 1,
-            },
-            totalThoughts: {
-                type: "integer",
-                description: "Estimated total thoughts needed",
-                minimum: 1,
-            },
-            isRevision: {
-                type: "boolean",
-                description: "Whether this revises previous thinking",
-            },
-            revisesThought: {
-                type: "integer",
-                description: "Which thought is being reconsidered",
-                minimum: 1,
-            },
-            branchFromThought: {
-                type: "integer",
-                description: "Branching point thought number",
-                minimum: 1,
-            },
-            branchId: {
-                type: "string",
-                description: "Branch identifier",
-            },
-            needsMoreThoughts: {
-                type: "boolean",
-                description: "If more thoughts are needed",
-            },
-        },
-        required: ["thought", "nextThoughtNeeded", "thoughtNumber", "totalThoughts"],
-    },
-}
-
-const BRAINSTORMING_TOOL: Tool = {
-    name: "brainstorming",
-    description: `A comprehensive tool for facilitating structured brainstorming sessions.
-
-WHAT IT DOES:
-This tool guides you through a systematic brainstorming process, from preparation to action planning.
-It helps generate, refine, evaluate, and select ideas in a structured way, while leveraging
-appropriate mental models to enhance creativity and effectiveness.
-
-WHEN TO USE:
-- When you need to generate creative solutions to complex problems
-- When you want to explore multiple approaches to a challenge
-- When you need to involve multiple perspectives in idea generation
-- When you want to systematically evaluate and select the best ideas
-- When you need to break out of conventional thinking patterns
-- When planning new features, products, or strategies
-- When trying to overcome obstacles or bottlenecks
-
-KEY FEATURES:
-- Structured six-phase brainstorming process
-- Integration with mental models to enhance creativity
-- Support for collaborative ideation
-- Idea categorization and evaluation
-- Persistent sessions for ongoing brainstorming
-- Guidance tailored to each phase of the process
-
-HOW TO USE:
-1. Start by creating a new session with a clear topic
-2. Follow the guided process through each phase:
-   - Preparation: Define constraints and participants
-   - Ideation: Generate as many ideas as possible
-   - Clarification: Refine and categorize ideas
-   - Evaluation: Assess ideas objectively
-   - Selection: Choose the best ideas to pursue
-   - Action Planning: Define next steps for implementation
-3. Use recommended mental models to enhance your thinking
-4. Add, categorize, and vote on ideas as you progress
-
-PARAMETERS EXPLAINED:
-- topic: The main subject or problem for brainstorming
-- phase: Current phase of the brainstorming process
-- ideas: Collection of generated ideas
-- constraints: Limitations or requirements to consider
-- participants: People involved in the brainstorming
-- timeLimit: Optional time constraint for the session
-- recommendedModels: Mental models that can help with this topic
-- sessionId: Identifier for ongoing sessions
-
-EXAMPLE:
-Input: { "topic": "Improving user onboarding experience" }
-Output: A structured brainstorming session with recommended mental models and guidance for the preparation phase.
-
-Follow-up: { "sessionId": "abc123", "phase": "ideation", "newIdea": "Interactive tutorial with gamification elements" }
-
-INTERPRETING RESULTS:
-The response includes the session ID, current phase, and number of ideas.
-The console output provides a detailed view of the session, including all ideas,
-recommended models, and guidance for the current phase.
-
-COMMON ERRORS:
-- Not providing a topic when creating a new session
-- Submitting ideas during phases other than ideation
-- Voting on ideas before reaching the evaluation phase
-- Skipping phases in the brainstorming process
-- Not following the recommended mental models
-
-BEST PRACTICES:
-1. Define a clear, focused topic for your brainstorming session
-2. Follow the structured process through all phases
-3. Defer judgment during the ideation phase
-4. Use the recommended mental models to stimulate creative thinking
-5. Categorize similar ideas during the clarification phase
-6. Evaluate ideas objectively based on feasibility and impact
-7. Create concrete action plans for selected ideas`,
-    inputSchema: {
-        type: "object",
-        properties: {
-            sessionId: {
-                type: "string",
-                description: "Identifier for an existing brainstorming session",
-            },
-            topic: {
-                type: "string",
-                description: "The main subject or problem for brainstorming",
-            },
-            phase: {
-                type: "string",
-                enum: Object.values(BrainstormingPhase),
-                description: "Current phase of the brainstorming process",
-            },
-            ideas: {
-                type: "array",
-                items: {
-                    type: "object",
-                    properties: {
-                        id: { type: "string" },
-                        content: { type: "string" },
-                        category: { type: "string" },
-                        votes: { type: "number" },
-                        buildUpon: {
-                            type: "array",
-                            items: { type: "string" },
-                        },
-                        createdAt: { type: "number" },
-                    },
-                    required: ["id", "content", "createdAt"],
-                },
-                description: "Collection of generated ideas",
-            },
-            newIdea: {
-                type: "string",
-                description: "A new idea to add to the session (only in ideation phase)",
-            },
-            category: {
-                type: "string",
-                description: "Category for a new idea",
-            },
-            buildUpon: {
-                type: "string",
-                description: "ID of an idea this new idea builds upon",
-            },
-            voteForIdea: {
-                type: "string",
-                description: "ID of an idea to vote for (only in evaluation phase)",
-            },
-            categorizeIdea: {
-                type: "object",
-                properties: {
-                    ideaId: { type: "string" },
-                    category: { type: "string" },
-                },
-                required: ["ideaId", "category"],
-                description: "Categorize an existing idea (only in clarification phase)",
-            },
-            constraints: {
-                type: "array",
-                items: { type: "string" },
-                description: "Limitations or requirements to consider",
-            },
-            participants: {
-                type: "array",
-                items: { type: "string" },
-                description: "People involved in the brainstorming",
-            },
-            timeLimit: {
-                type: "number",
-                description: "Time constraint for the session in minutes",
-            },
-            recommendedModels: {
-                type: "array",
-                items: { type: "string" },
-                description: "Mental models that can help with this topic",
-            },
-            currentStep: {
-                type: "number",
-                description: "Current step in the process",
-            },
-            totalSteps: {
-                type: "number",
-                description: "Total number of steps in the process",
-            },
-        },
-    },
-}
-
-// Server Instances
-const modelServer = new MentalModelServer()
-const debuggingServer = new DebuggingApproachServer()
-const thinkingServer = new SequentialThinkingServer()
-const brainstormingServer = new BrainstormingServer()
-
->>>>>>> improved-descriptions
 const server = new Server(
     {
         name: "mcp-server-clear-thought",
@@ -1297,19 +63,12 @@
     {
         capabilities: {
             tools: {
-<<<<<<< HEAD
                 "mental_model": MENTAL_MODEL_TOOL,
                 "sequential_thinking": SEQUENTIAL_THINKING_TOOL,
                 "debugging_approach": DEBUGGING_APPROACH_TOOL,
                 "brainstorming": BRAINSTORMING_TOOL,
                 "first_thought_advisor": FIRST_THOUGHT_ADVISOR_TOOL,
                 "stochastic_algorithm": STOCHASTIC_ALGORITHM_TOOL,
-=======
-                sequentialthinking: SEQUENTIAL_THINKING_TOOL,
-                mentalmodel: MENTAL_MODEL_TOOL,
-                debuggingapproach: DEBUGGING_APPROACH_TOOL,
-                brainstorming: BRAINSTORMING_TOOL,
->>>>>>> improved-descriptions
             },
         },
     }
@@ -1318,25 +77,17 @@
 // Register tools
 server.setRequestHandler(ListToolsRequestSchema, async () => ({
     tools: [
-<<<<<<< HEAD
         MENTAL_MODEL_TOOL,
         DEBUGGING_APPROACH_TOOL,
         SEQUENTIAL_THINKING_TOOL,
         BRAINSTORMING_TOOL,
         FIRST_THOUGHT_ADVISOR_TOOL,
         STOCHASTIC_ALGORITHM_TOOL
-=======
-        SEQUENTIAL_THINKING_TOOL,
-        MENTAL_MODEL_TOOL,
-        DEBUGGING_APPROACH_TOOL,
-        BRAINSTORMING_TOOL,
->>>>>>> improved-descriptions
     ],
 }))
 
 // Handle tool calls
 server.setRequestHandler(CallToolRequestSchema, async (request) => {
-<<<<<<< HEAD
     const name = request.params.name
     const params = request.params.arguments
 
@@ -1348,13 +99,13 @@
                 return debuggingApproachServer.processApproach(params)
             case "sequential_thinking":
                 return sequentialThinkingServer.processThought(params)
-        case "brainstorming":
+            case "brainstorming":
                 return brainstormingServer.processBrainstorming(params)
             case "first_thought_advisor":
                 return firstThoughtAdvisorServer.processFirstThoughtAdvice(params)
             case "stochastic_algorithm":
                 return stochasticAlgorithmServer.processAlgorithm(params)
-        default:
+            default:
                 throw new McpError(
                     ErrorCode.MethodNotFound,
                     `Unknown tool: ${name}`
@@ -1373,19 +124,6 @@
             ],
             isError: true
         }
-=======
-    switch (request.params.name) {
-        case "sequentialthinking":
-            return thinkingServer.processThought(request.params.arguments)
-        case "mentalmodel":
-            return modelServer.processModel(request.params.arguments)
-        case "debuggingapproach":
-            return debuggingServer.processApproach(request.params.arguments)
-        case "brainstorming":
-            return brainstormingServer.processBrainstorming(request.params.arguments)
-        default:
-            throw new McpError(ErrorCode.MethodNotFound, `Unknown tool: ${request.params.name}`)
->>>>>>> improved-descriptions
     }
 })
 
