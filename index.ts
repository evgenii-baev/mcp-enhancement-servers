/**
 * Основной файл для экспорта серверов улучшения мышления
 */

import { Server, ServerCapability } from './src/interfaces/server-interfaces.js';
import {
<<<<<<< HEAD
  // 1. Инструменты для начального анализа и выбора подхода
  FirstThoughtAdvisorServer,  // Помощь в выборе начального подхода
  ModelSelectorServer,       // Выбор оптимальной модели
  MODEL_SELECTOR_DESCRIPTION, // Описание Model Selector для ИИ
  FIRST_THOUGHT_ADVISOR_DESCRIPTION, // Описание FirstThoughtAdvisor для ИИ

  // 2. Базовые инструменты структурированного мышления
  SequentialThinkingServer,  // Основа последовательного мышления
  MentalModelServer,  // Применение ментальных моделей
  DebuggingApproachServer,  // Подходы к отладке

  // 3. Инструменты для генерации и оптимизации решений
  BrainstormingServer,  // Структурированный мозговой штурм
  StochasticAlgorithmServer  // Стохастические алгоритмы
} from './src/servers/index.js';

// Импорт описаний инструментов для IDE
import {
  MENTAL_MODEL_TOOL_DESCRIPTION,
  SEQUENTIAL_THINKING_TOOL_DESCRIPTION,
  DEBUGGING_APPROACH_TOOL_DESCRIPTION,
  BRAINSTORMING_TOOL_DESCRIPTION,
  STOCHASTIC_ALGORITHM_TOOL_DESCRIPTION,
  FEATURE_DISCUSSION_TOOL_DESCRIPTION,
  FEATURE_ANALYZER_TOOL_DESCRIPTION,
  MODEL_SELECTOR_TOOL_DESCRIPTION
} from './src/tool-descriptions/improved-descriptions.js';

// Создание экземпляров серверов
// 1. Инструменты для начального анализа и выбора подхода
const firstThoughtAdvisorServer = new FirstThoughtAdvisorServer();
const modelSelectorServer = new ModelSelectorServer();

// 2. Базовые инструменты структурированного мышления
const sequentialThinkingServer = new SequentialThinkingServer();
const mentalModelServer = new MentalModelServer();
const debuggingApproachServer = new DebuggingApproachServer();

// 3. Инструменты для генерации и оптимизации решений
const brainstormingServer = new BrainstormingServer();
const stochasticAlgorithmServer = new StochasticAlgorithmServer();

// Экспорт серверов
export const servers = {
  // 1. Инструменты для начального анализа и выбора подхода
  firstThoughtAdvisor: firstThoughtAdvisorServer,
  modelSelector: modelSelectorServer,

  // 2. Базовые инструменты структурированного мышления
  sequentialThinking: sequentialThinkingServer,
  mentalModel: mentalModelServer,
  debuggingApproach: debuggingApproachServer,

  // 3. Инструменты для генерации и оптимизации решений
  brainstorming: brainstormingServer,
  stochasticAlgorithm: stochasticAlgorithmServer
};
=======
  CallToolRequestSchema,
  ListToolsRequestSchema,
  Tool,
  McpError,
  ErrorCode,
} from "@modelcontextprotocol/sdk/types.js";
// Fixed chalk import for ESM
import chalk from 'chalk';

// Data Interfaces
interface ThoughtData {
  thought: string;
  thoughtNumber: number;
  totalThoughts: number;
  isRevision?: boolean;
  revisesThought?: number;
  branchFromThought?: number;
  branchId?: string;
  needsMoreThoughts?: boolean;
  nextThoughtNeeded: boolean;
}

interface MentalModelData {
  modelName: string;
  problem: string;
  steps: string[];
  reasoning: string;
  conclusion: string;
}

interface DebuggingApproachData {
  approachName: string;
  issue: string;
  steps: string[];
  findings: string;
  resolution: string;
}

// Server Classes
class MentalModelServer {
  private validateModelData(input: unknown): MentalModelData {
    const data = input as Record<string, unknown>;

    if (!data.modelName || typeof data.modelName !== 'string') {
      throw new Error('Invalid modelName: must be a string');
    }
    if (!data.problem || typeof data.problem !== 'string') {
      throw new Error('Invalid problem: must be a string');
    }

    return {
      modelName: data.modelName,
      problem: data.problem,
      steps: Array.isArray(data.steps) ? data.steps.map(String) : [],
      reasoning: typeof data.reasoning === 'string' ? data.reasoning : '',
      conclusion: typeof data.conclusion === 'string' ? data.conclusion : ''
    };
  }

  private formatModelOutput(modelData: MentalModelData): string {
    const { modelName, problem, steps, reasoning, conclusion } = modelData;
    const border = '─'.repeat(Math.max(modelName.length + 20, problem.length + 4));

    return `
┌${border}┐
│ 🧠 Mental Model: ${modelName.padEnd(border.length - 16)} │
├${border}┤
│ Problem: ${problem.padEnd(border.length - 10)} │
├${border}┤
│ Steps:${' '.repeat(border.length - 7)} │
${steps.map(step => `│ • ${step.padEnd(border.length - 4)} │`).join('\n')}
├${border}┤
│ Reasoning: ${reasoning.padEnd(border.length - 11)} │
├${border}┤
│ Conclusion: ${conclusion.padEnd(border.length - 12)} │
└${border}┘`;
  }

  public processModel(input: unknown): { content: Array<{ type: string; text: string }>; isError?: boolean } {
    try {
      const validatedInput = this.validateModelData(input);
      const formattedOutput = this.formatModelOutput(validatedInput);
      console.error(formattedOutput);

      return {
        content: [{
          type: "text",
          text: JSON.stringify({
            modelName: validatedInput.modelName,
            status: 'success',
            hasSteps: validatedInput.steps.length > 0,
            hasConclusion: !!validatedInput.conclusion
          }, null, 2)
        }]
      };
    } catch (error) {
      return {
        content: [{
          type: "text",
          text: JSON.stringify({
            error: error instanceof Error ? error.message : String(error),
            status: 'failed'
          }, null, 2)
        }],
        isError: true
      };
    }
  }
}

class DebuggingApproachServer {
  private validateApproachData(input: unknown): DebuggingApproachData {
    const data = input as Record<string, unknown>;

    if (!data.approachName || typeof data.approachName !== 'string') {
      throw new Error('Invalid approachName: must be a string');
    }
    if (!data.issue || typeof data.issue !== 'string') {
      throw new Error('Invalid issue: must be a string');
    }

    return {
      approachName: data.approachName,
      issue: data.issue,
      steps: Array.isArray(data.steps) ? data.steps.map(String) : [],
      findings: typeof data.findings === 'string' ? data.findings : '',
      resolution: typeof data.resolution === 'string' ? data.resolution : ''
    };
  }
>>>>>>> 4baf62a3

// Функция для получения всех возможностей серверов
export function getAllCapabilities(): Record<string, ServerCapability[]> {
  const capabilities: Record<string, ServerCapability[]> = {};

  for (const [name, server] of Object.entries(servers)) {
    capabilities[name] = server.capabilities;
  }

  return capabilities;
}

// Функция для обработки запроса к серверу
export async function handleServerRequest(
  serverName: string,
  capability: string,
  parameters: Record<string, any>
): Promise<any> {
  const server = (servers as Record<string, Server>)[serverName];

  if (!server) {
    throw new Error(`Server '${serverName}' not found`);
  }

  return server.handleRequest({
    capability,
    parameters
  });
}

<<<<<<< HEAD
// Экспорт серверных классов для использования в других модулях
export {
  FirstThoughtAdvisorServer,
  ModelSelectorServer,
  SequentialThinkingServer,
  MentalModelServer,
  DebuggingApproachServer,
  BrainstormingServer,
  StochasticAlgorithmServer
};

// Экспорт интерфейсов
export {
  Server,
  ServerCapability,
  ServerRequest,
  ServerResponse
} from './src/interfaces/server-interfaces.js';

// Информация о пакете
export const packageInfo = {
  name: 'mcp-enhancement-servers',
  version: '1.0.0',
  description: 'Серверы для улучшения мышления в MCP',
  author: 'MCP Team'
};

// Экспорт информации о возможностях инструментов для ИИ-ассистентов
export const toolDescriptions = {
  modelSelector: MODEL_SELECTOR_TOOL_DESCRIPTION,
  firstThoughtAdvisor: FIRST_THOUGHT_ADVISOR_DESCRIPTION,
  mentalModel: MENTAL_MODEL_TOOL_DESCRIPTION,
  sequentialThinking: SEQUENTIAL_THINKING_TOOL_DESCRIPTION,
  debuggingApproach: DEBUGGING_APPROACH_TOOL_DESCRIPTION,
  brainstorming: BRAINSTORMING_TOOL_DESCRIPTION,
  stochasticAlgorithm: STOCHASTIC_ALGORITHM_TOOL_DESCRIPTION,
  featureDiscussion: FEATURE_DISCUSSION_TOOL_DESCRIPTION,
  featureAnalyzer: FEATURE_ANALYZER_TOOL_DESCRIPTION
};
=======
// Tool Definitions
export const MENTAL_MODEL_TOOL: Tool = {
  name: "mentalmodel",
  description: `A tool for applying structured mental models to problem-solving.
Supports various mental models including:
- First Principles Thinking
- Opportunity Cost Analysis
- Error Propagation Understanding
- Rubber Duck Debugging
- Pareto Principle
- Occam's Razor

Each model provides a systematic approach to breaking down and solving problems.`,
  inputSchema: {
    type: "object",
    properties: {
      modelName: {
        type: "string",
        enum: [
          "first_principles",
          "opportunity_cost",
          "error_propagation",
          "rubber_duck",
          "pareto_principle",
          "occams_razor"
        ]
      },
      problem: { type: "string" },
      steps: {
        type: "array",
        items: { type: "string" }
      },
      reasoning: { type: "string" },
      conclusion: { type: "string" }
    },
    required: ["modelName", "problem"]
  }
};

export const DEBUGGING_APPROACH_TOOL: Tool = {
  name: "debuggingapproach",
  description: `A tool for applying systematic debugging approaches to solve technical issues.
Supports various debugging methods including:
- Binary Search
- Reverse Engineering
- Divide and Conquer
- Backtracking
- Cause Elimination
- Program Slicing

Each approach provides a structured method for identifying and resolving issues.`,
  inputSchema: {
    type: "object",
    properties: {
      approachName: {
        type: "string",
        enum: [
          "binary_search",
          "reverse_engineering",
          "divide_conquer",
          "backtracking",
          "cause_elimination",
          "program_slicing"
        ]
      },
      issue: { type: "string" },
      steps: {
        type: "array",
        items: { type: "string" }
      },
      findings: { type: "string" },
      resolution: { type: "string" }
    },
    required: ["approachName", "issue"]
  }
};

export const SEQUENTIAL_THINKING_TOOL: Tool = {
  name: "sequentialthinking",
  description: `A detailed tool for dynamic and reflective problem-solving through thoughts.
This tool helps analyze problems through a flexible thinking process that can adapt and evolve.
Each thought can build on, question, or revise previous insights as understanding deepens.

When to use this tool:
- Breaking down complex problems into steps
- Planning and design with room for revision
- Analysis that might need course correction
- Problems where the full scope might not be clear initially
- Problems that require a multi-step solution
- Tasks that need to maintain context over multiple steps
- Situations where irrelevant information needs to be filtered out

Key features:
- You can adjust total_thoughts up or down as you progress
- You can question or revise previous thoughts
- You can add more thoughts even after reaching what seemed like the end
- You can express uncertainty and explore alternative approaches
- Not every thought needs to build linearly - you can branch or backtrack
- Generates a solution hypothesis
- Verifies the hypothesis based on the Chain of Thought steps
- Repeats the process until satisfied
- Provides a correct answer

Parameters explained:
- thought: Your current thinking step, which can include:
* Regular analytical steps
* Revisions of previous thoughts
* Questions about previous decisions
* Realizations about needing more analysis
* Changes in approach
* Hypothesis generation
* Hypothesis verification
- next_thought_needed: True if you need more thinking, even if at what seemed like the end
- thought_number: Current number in sequence (can go beyond initial total if needed)
- total_thoughts: Current estimate of thoughts needed (can be adjusted up/down)
- is_revision: A boolean indicating if this thought revises previous thinking
- revises_thought: If is_revision is true, which thought number is being reconsidered
- branch_from_thought: If branching, which thought number is the branching point
- branch_id: Identifier for the current branch (if any)
- needs_more_thoughts: If reaching end but realizing more thoughts needed

You should:
1. Start with an initial estimate of needed thoughts, but be ready to adjust
2. Feel free to question or revise previous thoughts
3. Don't hesitate to add more thoughts if needed, even at the "end"
4. Express uncertainty when present
5. Mark thoughts that revise previous thinking or branch into new paths
6. Ignore information that is irrelevant to the current step
7. Generate a solution hypothesis when appropriate
8. Verify the hypothesis based on the Chain of Thought steps
9. Repeat the process until satisfied with the solution
10. Provide a single, ideally correct answer as the final output
11. Only set next_thought_needed to false when truly done and a satisfactory answer is reached`,
  inputSchema: {
    type: "object",
    properties: {
      thought: {
        type: "string",
        description: "Your current thinking step"
      },
      nextThoughtNeeded: {
        type: "boolean",
        description: "Whether another thought step is needed"
      },
      thoughtNumber: {
        type: "integer",
        description: "Current thought number",
        minimum: 1
      },
      totalThoughts: {
        type: "integer",
        description: "Estimated total thoughts needed",
        minimum: 1
      },
      isRevision: {
        type: "boolean",
        description: "Whether this revises previous thinking"
      },
      revisesThought: {
        type: "integer",
        description: "Which thought is being reconsidered",
        minimum: 1
      },
      branchFromThought: {
        type: "integer",
        description: "Branching point thought number",
        minimum: 1
      },
      branchId: {
        type: "string",
        description: "Branch identifier"
      },
      needsMoreThoughts: {
        type: "boolean",
        description: "If more thoughts are needed"
      }
    },
    required: ["thought", "nextThoughtNeeded", "thoughtNumber", "totalThoughts"]
  }
};

// Server Instances
const modelServer = new MentalModelServer();
const debuggingServer = new DebuggingApproachServer();
const thinkingServer = new SequentialThinkingServer();

const server = new Server(
  {
    name: "sequential-thinking-server",
    version: "0.2.0",
  },
  {
    capabilities: {
      tools: {},
    },
  }
);

// Request Handlers
server.setRequestHandler(ListToolsRequestSchema, async () => ({
  tools: [
    SEQUENTIAL_THINKING_TOOL,
    MENTAL_MODEL_TOOL,
    DEBUGGING_APPROACH_TOOL
  ],
}));

server.setRequestHandler(CallToolRequestSchema, async (request) => {
  switch (request.params.name) {
    case "sequentialthinking":
      return thinkingServer.processThought(request.params.arguments);
    case "mentalmodel":
      return modelServer.processModel(request.params.arguments);
    case "debuggingapproach":
      return debuggingServer.processApproach(request.params.arguments);
    default:
      throw new McpError(
        ErrorCode.MethodNotFound,
        `Unknown tool: ${request.params.name}`
      );
  }
});

async function runServer() {
  const transport = new StdioServerTransport();
  await server.connect(transport);
  console.error("Sequential Thinking MCP Server running on stdio");
}

runServer().catch((error) => {
  console.error("Fatal error running server:", error);
  process.exit(1);
});
>>>>>>> 4baf62a3
<|MERGE_RESOLUTION|>--- conflicted
+++ resolved
@@ -4,7 +4,6 @@
 
 import { Server, ServerCapability } from './src/interfaces/server-interfaces.js';
 import {
-<<<<<<< HEAD
   // 1. Инструменты для начального анализа и выбора подхода
   FirstThoughtAdvisorServer,  // Помощь в выборе начального подхода
   ModelSelectorServer,       // Выбор оптимальной модели
@@ -62,145 +61,17 @@
   brainstorming: brainstormingServer,
   stochasticAlgorithm: stochasticAlgorithmServer
 };
-=======
-  CallToolRequestSchema,
-  ListToolsRequestSchema,
-  Tool,
-  McpError,
-  ErrorCode,
-} from "@modelcontextprotocol/sdk/types.js";
-// Fixed chalk import for ESM
-import chalk from 'chalk';
-
-// Data Interfaces
-interface ThoughtData {
-  thought: string;
-  thoughtNumber: number;
-  totalThoughts: number;
-  isRevision?: boolean;
-  revisesThought?: number;
-  branchFromThought?: number;
-  branchId?: string;
-  needsMoreThoughts?: boolean;
-  nextThoughtNeeded: boolean;
-}
-
-interface MentalModelData {
-  modelName: string;
-  problem: string;
-  steps: string[];
-  reasoning: string;
-  conclusion: string;
-}
-
-interface DebuggingApproachData {
-  approachName: string;
-  issue: string;
-  steps: string[];
-  findings: string;
-  resolution: string;
-}
-
-// Server Classes
-class MentalModelServer {
-  private validateModelData(input: unknown): MentalModelData {
-    const data = input as Record<string, unknown>;
-
-    if (!data.modelName || typeof data.modelName !== 'string') {
-      throw new Error('Invalid modelName: must be a string');
-    }
-    if (!data.problem || typeof data.problem !== 'string') {
-      throw new Error('Invalid problem: must be a string');
-    }
-
-    return {
-      modelName: data.modelName,
-      problem: data.problem,
-      steps: Array.isArray(data.steps) ? data.steps.map(String) : [],
-      reasoning: typeof data.reasoning === 'string' ? data.reasoning : '',
-      conclusion: typeof data.conclusion === 'string' ? data.conclusion : ''
-    };
-  }
-
-  private formatModelOutput(modelData: MentalModelData): string {
-    const { modelName, problem, steps, reasoning, conclusion } = modelData;
-    const border = '─'.repeat(Math.max(modelName.length + 20, problem.length + 4));
-
-    return `
-┌${border}┐
-│ 🧠 Mental Model: ${modelName.padEnd(border.length - 16)} │
-├${border}┤
-│ Problem: ${problem.padEnd(border.length - 10)} │
-├${border}┤
-│ Steps:${' '.repeat(border.length - 7)} │
-${steps.map(step => `│ • ${step.padEnd(border.length - 4)} │`).join('\n')}
-├${border}┤
-│ Reasoning: ${reasoning.padEnd(border.length - 11)} │
-├${border}┤
-│ Conclusion: ${conclusion.padEnd(border.length - 12)} │
-└${border}┘`;
-  }
-
-  public processModel(input: unknown): { content: Array<{ type: string; text: string }>; isError?: boolean } {
-    try {
-      const validatedInput = this.validateModelData(input);
-      const formattedOutput = this.formatModelOutput(validatedInput);
-      console.error(formattedOutput);
-
-      return {
-        content: [{
-          type: "text",
-          text: JSON.stringify({
-            modelName: validatedInput.modelName,
-            status: 'success',
-            hasSteps: validatedInput.steps.length > 0,
-            hasConclusion: !!validatedInput.conclusion
-          }, null, 2)
-        }]
-      };
-    } catch (error) {
-      return {
-        content: [{
-          type: "text",
-          text: JSON.stringify({
-            error: error instanceof Error ? error.message : String(error),
-            status: 'failed'
-          }, null, 2)
-        }],
-        isError: true
-      };
-    }
-  }
-}
-
-class DebuggingApproachServer {
-  private validateApproachData(input: unknown): DebuggingApproachData {
-    const data = input as Record<string, unknown>;
-
-    if (!data.approachName || typeof data.approachName !== 'string') {
-      throw new Error('Invalid approachName: must be a string');
-    }
-    if (!data.issue || typeof data.issue !== 'string') {
-      throw new Error('Invalid issue: must be a string');
-    }
-
-    return {
-      approachName: data.approachName,
-      issue: data.issue,
-      steps: Array.isArray(data.steps) ? data.steps.map(String) : [],
-      findings: typeof data.findings === 'string' ? data.findings : '',
-      resolution: typeof data.resolution === 'string' ? data.resolution : ''
-    };
-  }
->>>>>>> 4baf62a3
 
 // Функция для получения всех возможностей серверов
 export function getAllCapabilities(): Record<string, ServerCapability[]> {
   const capabilities: Record<string, ServerCapability[]> = {};
 
-  for (const [name, server] of Object.entries(servers)) {
-    capabilities[name] = server.capabilities;
-  }
+  // Добавление возможностей из всех серверов
+  Object.entries(servers).forEach(([name, server]) => {
+    if (typeof server.getCapabilities === 'function') {
+      capabilities[name] = server.getCapabilities();
+    }
+  });
 
   return capabilities;
 }
@@ -223,7 +94,6 @@
   });
 }
 
-<<<<<<< HEAD
 // Экспорт серверных классов для использования в других модулях
 export {
   FirstThoughtAdvisorServer,
@@ -262,239 +132,4 @@
   stochasticAlgorithm: STOCHASTIC_ALGORITHM_TOOL_DESCRIPTION,
   featureDiscussion: FEATURE_DISCUSSION_TOOL_DESCRIPTION,
   featureAnalyzer: FEATURE_ANALYZER_TOOL_DESCRIPTION
-};
-=======
-// Tool Definitions
-export const MENTAL_MODEL_TOOL: Tool = {
-  name: "mentalmodel",
-  description: `A tool for applying structured mental models to problem-solving.
-Supports various mental models including:
-- First Principles Thinking
-- Opportunity Cost Analysis
-- Error Propagation Understanding
-- Rubber Duck Debugging
-- Pareto Principle
-- Occam's Razor
-
-Each model provides a systematic approach to breaking down and solving problems.`,
-  inputSchema: {
-    type: "object",
-    properties: {
-      modelName: {
-        type: "string",
-        enum: [
-          "first_principles",
-          "opportunity_cost",
-          "error_propagation",
-          "rubber_duck",
-          "pareto_principle",
-          "occams_razor"
-        ]
-      },
-      problem: { type: "string" },
-      steps: {
-        type: "array",
-        items: { type: "string" }
-      },
-      reasoning: { type: "string" },
-      conclusion: { type: "string" }
-    },
-    required: ["modelName", "problem"]
-  }
-};
-
-export const DEBUGGING_APPROACH_TOOL: Tool = {
-  name: "debuggingapproach",
-  description: `A tool for applying systematic debugging approaches to solve technical issues.
-Supports various debugging methods including:
-- Binary Search
-- Reverse Engineering
-- Divide and Conquer
-- Backtracking
-- Cause Elimination
-- Program Slicing
-
-Each approach provides a structured method for identifying and resolving issues.`,
-  inputSchema: {
-    type: "object",
-    properties: {
-      approachName: {
-        type: "string",
-        enum: [
-          "binary_search",
-          "reverse_engineering",
-          "divide_conquer",
-          "backtracking",
-          "cause_elimination",
-          "program_slicing"
-        ]
-      },
-      issue: { type: "string" },
-      steps: {
-        type: "array",
-        items: { type: "string" }
-      },
-      findings: { type: "string" },
-      resolution: { type: "string" }
-    },
-    required: ["approachName", "issue"]
-  }
-};
-
-export const SEQUENTIAL_THINKING_TOOL: Tool = {
-  name: "sequentialthinking",
-  description: `A detailed tool for dynamic and reflective problem-solving through thoughts.
-This tool helps analyze problems through a flexible thinking process that can adapt and evolve.
-Each thought can build on, question, or revise previous insights as understanding deepens.
-
-When to use this tool:
-- Breaking down complex problems into steps
-- Planning and design with room for revision
-- Analysis that might need course correction
-- Problems where the full scope might not be clear initially
-- Problems that require a multi-step solution
-- Tasks that need to maintain context over multiple steps
-- Situations where irrelevant information needs to be filtered out
-
-Key features:
-- You can adjust total_thoughts up or down as you progress
-- You can question or revise previous thoughts
-- You can add more thoughts even after reaching what seemed like the end
-- You can express uncertainty and explore alternative approaches
-- Not every thought needs to build linearly - you can branch or backtrack
-- Generates a solution hypothesis
-- Verifies the hypothesis based on the Chain of Thought steps
-- Repeats the process until satisfied
-- Provides a correct answer
-
-Parameters explained:
-- thought: Your current thinking step, which can include:
-* Regular analytical steps
-* Revisions of previous thoughts
-* Questions about previous decisions
-* Realizations about needing more analysis
-* Changes in approach
-* Hypothesis generation
-* Hypothesis verification
-- next_thought_needed: True if you need more thinking, even if at what seemed like the end
-- thought_number: Current number in sequence (can go beyond initial total if needed)
-- total_thoughts: Current estimate of thoughts needed (can be adjusted up/down)
-- is_revision: A boolean indicating if this thought revises previous thinking
-- revises_thought: If is_revision is true, which thought number is being reconsidered
-- branch_from_thought: If branching, which thought number is the branching point
-- branch_id: Identifier for the current branch (if any)
-- needs_more_thoughts: If reaching end but realizing more thoughts needed
-
-You should:
-1. Start with an initial estimate of needed thoughts, but be ready to adjust
-2. Feel free to question or revise previous thoughts
-3. Don't hesitate to add more thoughts if needed, even at the "end"
-4. Express uncertainty when present
-5. Mark thoughts that revise previous thinking or branch into new paths
-6. Ignore information that is irrelevant to the current step
-7. Generate a solution hypothesis when appropriate
-8. Verify the hypothesis based on the Chain of Thought steps
-9. Repeat the process until satisfied with the solution
-10. Provide a single, ideally correct answer as the final output
-11. Only set next_thought_needed to false when truly done and a satisfactory answer is reached`,
-  inputSchema: {
-    type: "object",
-    properties: {
-      thought: {
-        type: "string",
-        description: "Your current thinking step"
-      },
-      nextThoughtNeeded: {
-        type: "boolean",
-        description: "Whether another thought step is needed"
-      },
-      thoughtNumber: {
-        type: "integer",
-        description: "Current thought number",
-        minimum: 1
-      },
-      totalThoughts: {
-        type: "integer",
-        description: "Estimated total thoughts needed",
-        minimum: 1
-      },
-      isRevision: {
-        type: "boolean",
-        description: "Whether this revises previous thinking"
-      },
-      revisesThought: {
-        type: "integer",
-        description: "Which thought is being reconsidered",
-        minimum: 1
-      },
-      branchFromThought: {
-        type: "integer",
-        description: "Branching point thought number",
-        minimum: 1
-      },
-      branchId: {
-        type: "string",
-        description: "Branch identifier"
-      },
-      needsMoreThoughts: {
-        type: "boolean",
-        description: "If more thoughts are needed"
-      }
-    },
-    required: ["thought", "nextThoughtNeeded", "thoughtNumber", "totalThoughts"]
-  }
-};
-
-// Server Instances
-const modelServer = new MentalModelServer();
-const debuggingServer = new DebuggingApproachServer();
-const thinkingServer = new SequentialThinkingServer();
-
-const server = new Server(
-  {
-    name: "sequential-thinking-server",
-    version: "0.2.0",
-  },
-  {
-    capabilities: {
-      tools: {},
-    },
-  }
-);
-
-// Request Handlers
-server.setRequestHandler(ListToolsRequestSchema, async () => ({
-  tools: [
-    SEQUENTIAL_THINKING_TOOL,
-    MENTAL_MODEL_TOOL,
-    DEBUGGING_APPROACH_TOOL
-  ],
-}));
-
-server.setRequestHandler(CallToolRequestSchema, async (request) => {
-  switch (request.params.name) {
-    case "sequentialthinking":
-      return thinkingServer.processThought(request.params.arguments);
-    case "mentalmodel":
-      return modelServer.processModel(request.params.arguments);
-    case "debuggingapproach":
-      return debuggingServer.processApproach(request.params.arguments);
-    default:
-      throw new McpError(
-        ErrorCode.MethodNotFound,
-        `Unknown tool: ${request.params.name}`
-      );
-  }
-});
-
-async function runServer() {
-  const transport = new StdioServerTransport();
-  await server.connect(transport);
-  console.error("Sequential Thinking MCP Server running on stdio");
-}
-
-runServer().catch((error) => {
-  console.error("Fatal error running server:", error);
-  process.exit(1);
-});
->>>>>>> 4baf62a3
+};